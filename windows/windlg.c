/*
 * windlg.c - dialogs for PuTTY(tel), including the configuration dialog.
 */

#include <stdio.h>
#include <stdlib.h>
#include <limits.h>
#include <assert.h>
#include <ctype.h>
#include <time.h>

#include "putty.h"
#include "ssh.h"
#include "win_res.h"
#include "storage.h"
#include "dialog.h"
#include "licence.h"

#include <commctrl.h>
#include <commdlg.h>
#include <shellapi.h>

#ifdef MSVC4
#define TVINSERTSTRUCT  TV_INSERTSTRUCT
#define TVITEM          TV_ITEM
#define ICON_BIG        1
#endif

/*
 * These are the various bits of data required to handle the
 * portable-dialog stuff in the config box. Having them at file
 * scope in here isn't too bad a place to put them; if we were ever
 * to need more than one config box per process we could always
 * shift them to a per-config-box structure stored in GWL_USERDATA.
 */
static struct controlbox *ctrlbox;
/*
 * ctrls_base holds the OK and Cancel buttons: the controls which
 * are present in all dialog panels. ctrls_panel holds the ones
 * which change from panel to panel.
 */
static struct winctrls ctrls_base, ctrls_panel;
static struct dlgparam dp;

#define LOGEVENT_INITIAL_MAX 128
#define LOGEVENT_CIRCULAR_MAX 128

static char *events_initial[LOGEVENT_INITIAL_MAX];
static char *events_circular[LOGEVENT_CIRCULAR_MAX];
static int ninitial = 0, ncircular = 0, circular_first = 0;

#define PRINTER_DISABLED_STRING "None (printing disabled)"

void force_normal(HWND hwnd)
{
    static bool recurse = false;

    WINDOWPLACEMENT wp;

    if (recurse)
        return;
    recurse = true;

    wp.length = sizeof(wp);
    if (GetWindowPlacement(hwnd, &wp) && wp.showCmd == SW_SHOWMAXIMIZED) {
        wp.showCmd = SW_SHOWNORMAL;
        SetWindowPlacement(hwnd, &wp);
    }
    recurse = false;
}

static char *getevent(int i)
{
    if (i < ninitial)
        return events_initial[i];
    if ((i -= ninitial) < ncircular)
        return events_circular[(circular_first + i) % LOGEVENT_CIRCULAR_MAX];
    return NULL;
}

static INT_PTR CALLBACK LogProc(HWND hwnd, UINT msg,
                                WPARAM wParam, LPARAM lParam)
{
    int i;

    switch (msg) {
      case WM_INITDIALOG:
        {
            char *str = dupprintf("%s Event Log", appname);
            SetWindowText(hwnd, str);
            sfree(str);
        }
        {
            static int tabs[4] = { 78, 108 };
            SendDlgItemMessage(hwnd, IDN_LIST, LB_SETTABSTOPS, 2,
                               (LPARAM) tabs);
        }
        for (i = 0; i < ninitial; i++)
            SendDlgItemMessage(hwnd, IDN_LIST, LB_ADDSTRING,
                               0, (LPARAM) events_initial[i]);
        for (i = 0; i < ncircular; i++)
            SendDlgItemMessage(hwnd, IDN_LIST, LB_ADDSTRING,
                               0, (LPARAM) events_circular[(circular_first + i) % LOGEVENT_CIRCULAR_MAX]);
        return 1;
      case WM_COMMAND:
        switch (LOWORD(wParam)) {
          case IDOK:
          case IDCANCEL:
            logbox = NULL;
            SetActiveWindow(GetParent(hwnd));
            DestroyWindow(hwnd);
            return 0;
          case IDN_COPY:
            if (HIWORD(wParam) == BN_CLICKED ||
                HIWORD(wParam) == BN_DOUBLECLICKED) {
                int selcount;
                int *selitems;
                selcount = SendDlgItemMessage(hwnd, IDN_LIST,
                                              LB_GETSELCOUNT, 0, 0);
                if (selcount == 0) {   /* don't even try to copy zero items */
                    MessageBeep(0);
                    break;
                }

                selitems = snewn(selcount, int);
                if (selitems) {
                    int count = SendDlgItemMessage(hwnd, IDN_LIST,
                                                   LB_GETSELITEMS,
                                                   selcount,
                                                   (LPARAM) selitems);
                    int i;
                    int size;
                    char *clipdata;
                    static unsigned char sel_nl[] = SEL_NL;

                    if (count == 0) {  /* can't copy zero stuff */
                        MessageBeep(0);
                        break;
                    }

                    size = 0;
                    for (i = 0; i < count; i++)
                        size +=
                            strlen(getevent(selitems[i])) + sizeof(sel_nl);

                    clipdata = snewn(size, char);
                    if (clipdata) {
                        char *p = clipdata;
                        for (i = 0; i < count; i++) {
                            char *q = getevent(selitems[i]);
                            int qlen = strlen(q);
                            memcpy(p, q, qlen);
                            p += qlen;
                            memcpy(p, sel_nl, sizeof(sel_nl));
                            p += sizeof(sel_nl);
                        }
                        write_aclip(CLIP_SYSTEM, clipdata, size, true);
                        sfree(clipdata);
                    }
                    sfree(selitems);

                    for (i = 0; i < (ninitial + ncircular); i++)
                        SendDlgItemMessage(hwnd, IDN_LIST, LB_SETSEL,
                                           false, i);
                }
            }
            return 0;
        }
        return 0;
      case WM_CLOSE:
        logbox = NULL;
        SetActiveWindow(GetParent(hwnd));
        DestroyWindow(hwnd);
        return 0;
    }
    return 0;
}

static INT_PTR CALLBACK LicenceProc(HWND hwnd, UINT msg,
                                    WPARAM wParam, LPARAM lParam)
{
    switch (msg) {
      case WM_INITDIALOG:
        {
            char *str = dupprintf("%s Licence", appname);
            SetWindowText(hwnd, str);
            sfree(str);
            SetDlgItemText(hwnd, IDA_TEXT, LICENCE_TEXT("\r\n\r\n"));
        }
        return 1;
      case WM_COMMAND:
        switch (LOWORD(wParam)) {
          case IDOK:
          case IDCANCEL:
            EndDialog(hwnd, 1);
            return 0;
        }
        return 0;
      case WM_CLOSE:
        EndDialog(hwnd, 1);
        return 0;
    }
    return 0;
}

static INT_PTR CALLBACK AboutProc(HWND hwnd, UINT msg,
                                  WPARAM wParam, LPARAM lParam)
{
    char *str;

    switch (msg) {
      case WM_INITDIALOG:
        str = dupprintf("About %s", appname);
        SetWindowText(hwnd, str);
        sfree(str);
        {
            char *buildinfo_text = buildinfo("\r\n");
            char *text = dupprintf
                ("%s\r\n\r\n%s\r\n\r\n%s\r\n\r\n%s",
                 appname, ver, buildinfo_text,
                 "\251 " SHORT_COPYRIGHT_DETAILS ". All rights reserved.");
            sfree(buildinfo_text);
            SetDlgItemText(hwnd, IDA_TEXT, text);
            sfree(text);
        }
        return 1;
      case WM_COMMAND:
        switch (LOWORD(wParam)) {
          case IDOK:
          case IDCANCEL:
            EndDialog(hwnd, true);
            return 0;
          case IDA_LICENCE:
            EnableWindow(hwnd, 0);
            DialogBox(hinst, MAKEINTRESOURCE(IDD_LICENCEBOX),
                      hwnd, LicenceProc);
            EnableWindow(hwnd, 1);
            SetActiveWindow(hwnd);
            return 0;

          case IDA_WEB:
            /* Load web browser */
            ShellExecute(hwnd, "open",
                         "https://www.chiark.greenend.org.uk/~sgtatham/putty/",
                         0, 0, SW_SHOWDEFAULT);
            return 0;
        }
        return 0;
      case WM_CLOSE:
        EndDialog(hwnd, true);
        return 0;
    }
    return 0;
}

static int SaneDialogBox(HINSTANCE hinst,
                         LPCTSTR tmpl,
                         HWND hwndparent,
                         DLGPROC lpDialogFunc)
{
    WNDCLASS wc;
    HWND hwnd;
    MSG msg;
    int flags;
    int ret;
    int gm;

    wc.style = CS_DBLCLKS | CS_SAVEBITS | CS_BYTEALIGNWINDOW;
    wc.lpfnWndProc = DefDlgProc;
    wc.cbClsExtra = 0;
    wc.cbWndExtra = DLGWINDOWEXTRA + 2*sizeof(LONG_PTR);
    wc.hInstance = hinst;
    wc.hIcon = NULL;
    wc.hCursor = LoadCursor(NULL, IDC_ARROW);
    wc.hbrBackground = (HBRUSH) (COLOR_BACKGROUND +1);
    wc.lpszMenuName = NULL;
    wc.lpszClassName = "PuTTYConfigBox";
    RegisterClass(&wc);

    hwnd = CreateDialog(hinst, tmpl, hwndparent, lpDialogFunc);

    SetWindowLongPtr(hwnd, BOXFLAGS, 0); /* flags */
    SetWindowLongPtr(hwnd, BOXRESULT, 0); /* result from SaneEndDialog */

    while ((gm=GetMessage(&msg, NULL, 0, 0)) > 0) {
        flags=GetWindowLongPtr(hwnd, BOXFLAGS);
        if (!(flags & DF_END) && !IsDialogMessage(hwnd, &msg))
            DispatchMessage(&msg);
        if (flags & DF_END)
            break;
    }

    if (gm == 0)
        PostQuitMessage(msg.wParam); /* We got a WM_QUIT, pass it on */

    ret=GetWindowLongPtr(hwnd, BOXRESULT);
    DestroyWindow(hwnd);
    return ret;
}

static void SaneEndDialog(HWND hwnd, int ret)
{
    SetWindowLongPtr(hwnd, BOXRESULT, ret);
    SetWindowLongPtr(hwnd, BOXFLAGS, DF_END);
}

/*
 * Null dialog procedure.
 */
static INT_PTR CALLBACK NullDlgProc(HWND hwnd, UINT msg,
                                    WPARAM wParam, LPARAM lParam)
{
    return 0;
}

enum {
    IDCX_ABOUT = IDC_ABOUT,
    IDCX_TVSTATIC,
    IDCX_TREEVIEW,
    IDCX_STDBASE,
    IDCX_PANELBASE = IDCX_STDBASE + 32
};

struct treeview_faff {
    HWND treeview;
    HTREEITEM lastat[4];
};

static HTREEITEM treeview_insert(struct treeview_faff *faff,
                                 int level, char *text, char *path)
{
    TVINSERTSTRUCT ins;
    int i;
    HTREEITEM newitem;
    ins.hParent = (level > 0 ? faff->lastat[level - 1] : TVI_ROOT);
    ins.hInsertAfter = faff->lastat[level];
#if _WIN32_IE >= 0x0400 && defined NONAMELESSUNION
#define INSITEM DUMMYUNIONNAME.item
#else
#define INSITEM item
#endif
    ins.INSITEM.mask = TVIF_TEXT | TVIF_PARAM;
    ins.INSITEM.pszText = text;
    ins.INSITEM.cchTextMax = strlen(text)+1;
    ins.INSITEM.lParam = (LPARAM)path;
    newitem = TreeView_InsertItem(faff->treeview, &ins);
    if (level > 0)
        TreeView_Expand(faff->treeview, faff->lastat[level - 1],
                        (level > 1 ? TVE_COLLAPSE : TVE_EXPAND));
    faff->lastat[level] = newitem;
    for (i = level + 1; i < 4; i++)
        faff->lastat[i] = NULL;
    return newitem;
}

/*
 * Create the panelfuls of controls in the configuration box.
 */
static void create_controls(HWND hwnd, char *path)
{
    struct ctlpos cp;
    int index;
    int base_id;
    struct winctrls *wc;

    if (!path[0]) {
<<<<<<< HEAD
	/*
	 * Here we must create the basic standard controls.
	 */
	// PuttyFile: Adjust for more sessions in view; +45
	ctlposinit(&cp, hwnd, 3, 3, 235 + 45);
	wc = &ctrls_base;
	base_id = IDCX_STDBASE;
=======
        /*
         * Here we must create the basic standard controls.
         */
        ctlposinit(&cp, hwnd, 3, 3, 235);
        wc = &ctrls_base;
        base_id = IDCX_STDBASE;
>>>>>>> 8b87d80a
    } else {
        /*
         * Otherwise, we're creating the controls for a particular
         * panel.
         */
        ctlposinit(&cp, hwnd, 100, 3, 13);
        wc = &ctrls_panel;
        base_id = IDCX_PANELBASE;
    }

    for (index=-1; (index = ctrl_find_path(ctrlbox, path, index)) >= 0 ;) {
        struct controlset *s = ctrlbox->ctrlsets[index];
        winctrl_layout(&dp, wc, &cp, s, &base_id);
    }
}

/*
 * This function is the configuration box.
 * (Being a dialog procedure, in general it returns 0 if the default
 * dialog processing should be performed, and 1 if it should not.)
 */
static INT_PTR CALLBACK GenericMainDlgProc(HWND hwnd, UINT msg,
                                           WPARAM wParam, LPARAM lParam)
{
    HWND hw, treeview;
    struct treeview_faff tvfaff;
    int ret;

    switch (msg) {
      case WM_INITDIALOG:
        dp.hwnd = hwnd;
        create_controls(hwnd, "");     /* Open and Cancel buttons etc */
        SetWindowText(hwnd, dp.wintitle);
        SetWindowLongPtr(hwnd, GWLP_USERDATA, 0);
        if (has_help())
            SetWindowLongPtr(hwnd, GWL_EXSTYLE,
                             GetWindowLongPtr(hwnd, GWL_EXSTYLE) |
                             WS_EX_CONTEXTHELP);
        else {
            HWND item = GetDlgItem(hwnd, IDC_HELPBTN);
            if (item)
                DestroyWindow(item);
        }
<<<<<<< HEAD
	SendMessage(hwnd, WM_SETICON, (WPARAM) ICON_BIG,
		    (LPARAM) LoadIcon(hinst, MAKEINTRESOURCE(IDI_CFGICON)));
	/*
	 * Centre the window.
	 */
	{			       /* centre the window */
	    RECT rs, rd;

	    hw = GetDesktopWindow();
	    if (GetWindowRect(hw, &rs) && GetWindowRect(hwnd, &rd))
		MoveWindow(hwnd,
			   (rs.right + rs.left + rd.left - rd.right) / 2,
			   (rs.bottom + rs.top + rd.top - rd.bottom) / 2,
			   rd.right - rd.left, rd.bottom - rd.top, true);
	}

	/*
	 * Create the tree view.
	 */
	{
	    RECT r;
	    WPARAM font;
	    HWND tvstatic;

	    r.left = 3;
	    r.right = r.left + 95;
	    r.top = 3;
	    r.bottom = r.top + 10;
	    MapDialogRect(hwnd, &r);
	    tvstatic = CreateWindowEx(0, "STATIC", "Cate&gory:",
				      WS_CHILD | WS_VISIBLE,
				      r.left, r.top,
				      r.right - r.left, r.bottom - r.top,
				      hwnd, (HMENU) IDCX_TVSTATIC, hinst,
				      NULL);
	    font = SendMessage(hwnd, WM_GETFONT, 0, 0);
	    SendMessage(tvstatic, WM_SETFONT, font, MAKELPARAM(true, 0));

	    r.left = 3;
	    r.right = r.left + 95;
	    r.top = 13;
		// PuttyFile: Adjust for more sessions in view; +45
	    r.bottom = r.top + 219 + 45;
	    MapDialogRect(hwnd, &r);
	    treeview = CreateWindowEx(WS_EX_CLIENTEDGE, WC_TREEVIEW, "",
				      WS_CHILD | WS_VISIBLE |
				      WS_TABSTOP | TVS_HASLINES |
				      TVS_DISABLEDRAGDROP | TVS_HASBUTTONS
				      | TVS_LINESATROOT |
				      TVS_SHOWSELALWAYS, r.left, r.top,
				      r.right - r.left, r.bottom - r.top,
				      hwnd, (HMENU) IDCX_TREEVIEW, hinst,
				      NULL);
	    font = SendMessage(hwnd, WM_GETFONT, 0, 0);
	    SendMessage(treeview, WM_SETFONT, font, MAKELPARAM(true, 0));
	    tvfaff.treeview = treeview;
	    memset(tvfaff.lastat, 0, sizeof(tvfaff.lastat));
	}

	/*
	 * Set up the tree view contents.
	 */
	{
	    HTREEITEM hfirst = NULL;
	    int i;
	    char *path = NULL;
=======
        SendMessage(hwnd, WM_SETICON, (WPARAM) ICON_BIG,
                    (LPARAM) LoadIcon(hinst, MAKEINTRESOURCE(IDI_CFGICON)));
        /*
         * Centre the window.
         */
        {                              /* centre the window */
            RECT rs, rd;

            hw = GetDesktopWindow();
            if (GetWindowRect(hw, &rs) && GetWindowRect(hwnd, &rd))
                MoveWindow(hwnd,
                           (rs.right + rs.left + rd.left - rd.right) / 2,
                           (rs.bottom + rs.top + rd.top - rd.bottom) / 2,
                           rd.right - rd.left, rd.bottom - rd.top, true);
        }

        /*
         * Create the tree view.
         */
        {
            RECT r;
            WPARAM font;
            HWND tvstatic;

            r.left = 3;
            r.right = r.left + 95;
            r.top = 3;
            r.bottom = r.top + 10;
            MapDialogRect(hwnd, &r);
            tvstatic = CreateWindowEx(0, "STATIC", "Cate&gory:",
                                      WS_CHILD | WS_VISIBLE,
                                      r.left, r.top,
                                      r.right - r.left, r.bottom - r.top,
                                      hwnd, (HMENU) IDCX_TVSTATIC, hinst,
                                      NULL);
            font = SendMessage(hwnd, WM_GETFONT, 0, 0);
            SendMessage(tvstatic, WM_SETFONT, font, MAKELPARAM(true, 0));

            r.left = 3;
            r.right = r.left + 95;
            r.top = 13;
            r.bottom = r.top + 219;
            MapDialogRect(hwnd, &r);
            treeview = CreateWindowEx(WS_EX_CLIENTEDGE, WC_TREEVIEW, "",
                                      WS_CHILD | WS_VISIBLE |
                                      WS_TABSTOP | TVS_HASLINES |
                                      TVS_DISABLEDRAGDROP | TVS_HASBUTTONS
                                      | TVS_LINESATROOT |
                                      TVS_SHOWSELALWAYS, r.left, r.top,
                                      r.right - r.left, r.bottom - r.top,
                                      hwnd, (HMENU) IDCX_TREEVIEW, hinst,
                                      NULL);
            font = SendMessage(hwnd, WM_GETFONT, 0, 0);
            SendMessage(treeview, WM_SETFONT, font, MAKELPARAM(true, 0));
            tvfaff.treeview = treeview;
            memset(tvfaff.lastat, 0, sizeof(tvfaff.lastat));
        }

        /*
         * Set up the tree view contents.
         */
        {
            HTREEITEM hfirst = NULL;
            int i;
            char *path = NULL;
>>>>>>> 8b87d80a
            char *firstpath = NULL;

            for (i = 0; i < ctrlbox->nctrlsets; i++) {
                struct controlset *s = ctrlbox->ctrlsets[i];
                HTREEITEM item;
                int j;
                char *c;

                if (!s->pathname[0])
                    continue;
                j = path ? ctrl_path_compare(s->pathname, path) : 0;
                if (j == INT_MAX)
                    continue;          /* same path, nothing to add to tree */

                /*
                 * We expect never to find an implicit path
                 * component. For example, we expect never to see
                 * A/B/C followed by A/D/E, because that would
                 * _implicitly_ create A/D. All our path prefixes
                 * are expected to contain actual controls and be
                 * selectable in the treeview; so we would expect
                 * to see A/D _explicitly_ before encountering
                 * A/D/E.
                 */
                assert(j == ctrl_path_elements(s->pathname) - 1);

                c = strrchr(s->pathname, '/');
                if (!c)
                        c = s->pathname;
                else
                        c++;

                item = treeview_insert(&tvfaff, j, c, s->pathname);
                if (!hfirst) {
                    hfirst = item;
                    firstpath = s->pathname;
                }

                path = s->pathname;
            }

            /*
             * Put the treeview selection on to the first panel in the
             * ctrlbox.
             */
            TreeView_SelectItem(treeview, hfirst);

            /*
             * And create the actual control set for that panel, to
             * match the initial treeview selection.
             */
            assert(firstpath);   /* config.c must have given us _something_ */
            create_controls(hwnd, firstpath);
            dlg_refresh(NULL, &dp);    /* and set up control values */
        }

        /*
         * Set focus into the first available control.
         */
        {
            int i;
            struct winctrl *c;

            for (i = 0; (c = winctrl_findbyindex(&ctrls_panel, i)) != NULL;
                 i++) {
                if (c->ctrl) {
                    dlg_set_focus(c->ctrl, &dp);
                    break;
                }
            }
        }

        /*
         * Now we've finished creating our initial set of controls,
         * it's safe to actually show the window without risking setup
         * flicker.
         */
        ShowWindow(hwnd, SW_SHOWNORMAL);

        /*
         * Set the flag that activates a couple of the other message
         * handlers below, which were disabled until now to avoid
         * spurious firing during the above setup procedure.
         */
        SetWindowLongPtr(hwnd, GWLP_USERDATA, 1);
        return 0;
      case WM_LBUTTONUP:
        /*
         * Button release should trigger WM_OK if there was a
         * previous double click on the session list.
         */
        ReleaseCapture();
        if (dp.ended)
            SaneEndDialog(hwnd, dp.endresult ? 1 : 0);
        break;
      case WM_NOTIFY:
        if (LOWORD(wParam) == IDCX_TREEVIEW &&
            ((LPNMHDR) lParam)->code == TVN_SELCHANGED) {
            /*
             * Selection-change events on the treeview cause us to do
             * a flurry of control deletion and creation - but only
             * after WM_INITDIALOG has finished. The initial
             * selection-change event(s) during treeview setup are
             * ignored.
             */
            HTREEITEM i;
            TVITEM item;
            char buffer[64];

            if (GetWindowLongPtr(hwnd, GWLP_USERDATA) != 1)
                return 0;

            i = TreeView_GetSelection(((LPNMHDR) lParam)->hwndFrom);

            SendMessage (hwnd, WM_SETREDRAW, false, 0);

            item.hItem = i;
            item.pszText = buffer;
            item.cchTextMax = sizeof(buffer);
            item.mask = TVIF_TEXT | TVIF_PARAM;
            TreeView_GetItem(((LPNMHDR) lParam)->hwndFrom, &item);
            {
                /* Destroy all controls in the currently visible panel. */
                int k;
                HWND item;
                struct winctrl *c;

                while ((c = winctrl_findbyindex(&ctrls_panel, 0)) != NULL) {
                    for (k = 0; k < c->num_ids; k++) {
                        item = GetDlgItem(hwnd, c->base_id + k);
                        if (item)
                            DestroyWindow(item);
                    }
                    winctrl_rem_shortcuts(&dp, c);
                    winctrl_remove(&ctrls_panel, c);
                    sfree(c->data);
                    sfree(c);
                }
            }
            create_controls(hwnd, (char *)item.lParam);

            dlg_refresh(NULL, &dp);    /* set up control values */

            SendMessage (hwnd, WM_SETREDRAW, true, 0);
            InvalidateRect (hwnd, NULL, true);

            SetFocus(((LPNMHDR) lParam)->hwndFrom);     /* ensure focus stays */
            return 0;
        }
        break;
      case WM_COMMAND:
      case WM_DRAWITEM:
      default:                         /* also handle drag list msg here */
        /*
         * Only process WM_COMMAND once the dialog is fully formed.
         */
        if (GetWindowLongPtr(hwnd, GWLP_USERDATA) == 1) {
            ret = winctrl_handle_command(&dp, msg, wParam, lParam);
            if (dp.ended && GetCapture() != hwnd)
                SaneEndDialog(hwnd, dp.endresult ? 1 : 0);
        } else
            ret = 0;
        return ret;
      case WM_HELP:
        if (!winctrl_context_help(&dp, hwnd,
                                 ((LPHELPINFO)lParam)->iCtrlId))
            MessageBeep(0);
        break;
      case WM_CLOSE:
        quit_help(hwnd);
        SaneEndDialog(hwnd, 0);
        return 0;

        /* Grrr Explorer will maximize Dialogs! */
      case WM_SIZE:
        if (wParam == SIZE_MAXIMIZED)
            force_normal(hwnd);
        return 0;

    }
    return 0;
}

void modal_about_box(HWND hwnd)
{
    EnableWindow(hwnd, 0);
    DialogBox(hinst, MAKEINTRESOURCE(IDD_ABOUTBOX), hwnd, AboutProc);
    EnableWindow(hwnd, 1);
    SetActiveWindow(hwnd);
}

void show_help(HWND hwnd)
{
    launch_help(hwnd, NULL);
}

void defuse_showwindow(void)
{
    /*
     * Work around the fact that the app's first call to ShowWindow
     * will ignore the default in favour of the shell-provided
     * setting.
     */
    {
        HWND hwnd;
        hwnd = CreateDialog(hinst, MAKEINTRESOURCE(IDD_ABOUTBOX),
                            NULL, NullDlgProc);
        ShowWindow(hwnd, SW_HIDE);
        SetActiveWindow(hwnd);
        DestroyWindow(hwnd);
    }
}

bool do_config(void)
{
    bool ret;

    ctrlbox = ctrl_new_box();
    setup_config_box(ctrlbox, false, 0, 0);
    win_setup_config_box(ctrlbox, &dp.hwnd, has_help(), false, 0);
    dp_init(&dp);
    winctrl_init(&ctrls_base);
    winctrl_init(&ctrls_panel);
    dp_add_tree(&dp, &ctrls_base);
    dp_add_tree(&dp, &ctrls_panel);
    dp.wintitle = dupprintf("%s Configuration", appname);
    dp.errtitle = dupprintf("%s Error", appname);
    dp.data = conf;
    dlg_auto_set_fixed_pitch_flag(&dp);
    dp.shortcuts['g'] = true;          /* the treeview: `Cate&gory' */

    ret =
        SaneDialogBox(hinst, MAKEINTRESOURCE(IDD_MAINBOX), NULL,
                  GenericMainDlgProc);

    ctrl_free_box(ctrlbox);
    winctrl_cleanup(&ctrls_panel);
    winctrl_cleanup(&ctrls_base);
    dp_cleanup(&dp);

    return ret;
}

bool do_reconfig(HWND hwnd, int protcfginfo)
{
    Conf *backup_conf;
    bool ret;
    int protocol;

    backup_conf = conf_copy(conf);

    ctrlbox = ctrl_new_box();
    protocol = conf_get_int(conf, CONF_protocol);
    setup_config_box(ctrlbox, true, protocol, protcfginfo);
    win_setup_config_box(ctrlbox, &dp.hwnd, has_help(), true, protocol);
    dp_init(&dp);
    winctrl_init(&ctrls_base);
    winctrl_init(&ctrls_panel);
    dp_add_tree(&dp, &ctrls_base);
    dp_add_tree(&dp, &ctrls_panel);
    dp.wintitle = dupprintf("%s Reconfiguration", appname);
    dp.errtitle = dupprintf("%s Error", appname);
    dp.data = conf;
    dlg_auto_set_fixed_pitch_flag(&dp);
    dp.shortcuts['g'] = true;          /* the treeview: `Cate&gory' */

    ret = SaneDialogBox(hinst, MAKEINTRESOURCE(IDD_MAINBOX), NULL,
                  GenericMainDlgProc);

    ctrl_free_box(ctrlbox);
    winctrl_cleanup(&ctrls_base);
    winctrl_cleanup(&ctrls_panel);
    dp_cleanup(&dp);

    if (!ret)
        conf_copy_into(conf, backup_conf);

    conf_free(backup_conf);

    return ret;
}

static void win_gui_eventlog(LogPolicy *lp, const char *string)
{
    char timebuf[40];
    char **location;
    struct tm tm;

    tm=ltime();
    strftime(timebuf, sizeof(timebuf), "%Y-%m-%d %H:%M:%S\t", &tm);

    if (ninitial < LOGEVENT_INITIAL_MAX)
        location = &events_initial[ninitial];
    else
        location = &events_circular[(circular_first + ncircular) % LOGEVENT_CIRCULAR_MAX];

    if (*location)
        sfree(*location);
    *location = dupcat(timebuf, string, (const char *)NULL);
    if (logbox) {
        int count;
        SendDlgItemMessage(logbox, IDN_LIST, LB_ADDSTRING,
                           0, (LPARAM) *location);
        count = SendDlgItemMessage(logbox, IDN_LIST, LB_GETCOUNT, 0, 0);
        SendDlgItemMessage(logbox, IDN_LIST, LB_SETTOPINDEX, count - 1, 0);
    }
    if (ninitial < LOGEVENT_INITIAL_MAX) {
        ninitial++;
    } else if (ncircular < LOGEVENT_CIRCULAR_MAX) {
        ncircular++;
    } else if (ncircular == LOGEVENT_CIRCULAR_MAX) {
        circular_first = (circular_first + 1) % LOGEVENT_CIRCULAR_MAX;
        sfree(events_circular[circular_first]);
        events_circular[circular_first] = dupstr("..");
    }
}

static void win_gui_logging_error(LogPolicy *lp, const char *event)
{
    /* Send 'can't open log file' errors to the terminal window.
     * (Marked as stderr, although terminal.c won't care.) */
    seat_stderr_pl(win_seat, ptrlen_from_asciz(event));
    seat_stderr_pl(win_seat, PTRLEN_LITERAL("\r\n"));
}

void showeventlog(HWND hwnd)
{
    if (!logbox) {
        logbox = CreateDialog(hinst, MAKEINTRESOURCE(IDD_LOGBOX),
                              hwnd, LogProc);
        ShowWindow(logbox, SW_SHOWNORMAL);
    }
    SetActiveWindow(logbox);
}

void showabout(HWND hwnd)
{
    DialogBox(hinst, MAKEINTRESOURCE(IDD_ABOUTBOX), hwnd, AboutProc);
}

int win_seat_verify_ssh_host_key(
    Seat *seat, const char *host, int port,
    const char *keytype, char *keystr, char *fingerprint,
    void (*callback)(void *ctx, int result), void *ctx)
{
    int ret;

    static const char absentmsg[] =
        "The server's host key is not cached in the registry. You\n"
        "have no guarantee that the server is the computer you\n"
        "think it is.\n"
        "The server's %s key fingerprint is:\n"
        "%s\n"
        "If you trust this host, hit Yes to add the key to\n"
        "%s's cache and carry on connecting.\n"
        "If you want to carry on connecting just once, without\n"
        "adding the key to the cache, hit No.\n"
        "If you do not trust this host, hit Cancel to abandon the\n"
        "connection.\n";

    static const char wrongmsg[] =
        "WARNING - POTENTIAL SECURITY BREACH!\n"
        "\n"
        "The server's host key does not match the one %s has\n"
        "cached in the registry. This means that either the\n"
        "server administrator has changed the host key, or you\n"
        "have actually connected to another computer pretending\n"
        "to be the server.\n"
        "The new %s key fingerprint is:\n"
        "%s\n"
        "If you were expecting this change and trust the new key,\n"
        "hit Yes to update %s's cache and continue connecting.\n"
        "If you want to carry on connecting but without updating\n"
        "the cache, hit No.\n"
        "If you want to abandon the connection completely, hit\n"
        "Cancel. Hitting Cancel is the ONLY guaranteed safe\n" "choice.\n";

    static const char mbtitle[] = "%s Security Alert";

    /*
     * Verify the key against the registry.
     */
    ret = verify_host_key(host, port, keytype, keystr);

    if (ret == 0)                      /* success - key matched OK */
        return 1;
    else if (ret == 2) {               /* key was different */
        int mbret;
        char *text = dupprintf(wrongmsg, appname, keytype, fingerprint,
                               appname);
        char *caption = dupprintf(mbtitle, appname);
        mbret = message_box(text, caption,
                            MB_ICONWARNING | MB_YESNOCANCEL | MB_DEFBUTTON3,
                            HELPCTXID(errors_hostkey_changed));
        assert(mbret==IDYES || mbret==IDNO || mbret==IDCANCEL);
        sfree(text);
        sfree(caption);
        if (mbret == IDYES) {
            store_host_key(host, port, keytype, keystr);
            return 1;
        } else if (mbret == IDNO)
            return 1;
    } else if (ret == 1) {             /* key was absent */
        int mbret;
        char *text = dupprintf(absentmsg, keytype, fingerprint, appname);
        char *caption = dupprintf(mbtitle, appname);
        mbret = message_box(text, caption,
                            MB_ICONWARNING | MB_YESNOCANCEL | MB_DEFBUTTON3,
                            HELPCTXID(errors_hostkey_absent));
        assert(mbret==IDYES || mbret==IDNO || mbret==IDCANCEL);
        sfree(text);
        sfree(caption);
        if (mbret == IDYES) {
            store_host_key(host, port, keytype, keystr);
            return 1;
        } else if (mbret == IDNO)
            return 1;
    }
    return 0;   /* abandon the connection */
}

/*
 * Ask whether the selected algorithm is acceptable (since it was
 * below the configured 'warn' threshold).
 */
int win_seat_confirm_weak_crypto_primitive(
    Seat *seat, const char *algtype, const char *algname,
    void (*callback)(void *ctx, int result), void *ctx)
{
    static const char mbtitle[] = "%s Security Alert";
    static const char msg[] =
        "The first %s supported by the server\n"
        "is %s, which is below the configured\n"
        "warning threshold.\n"
        "Do you want to continue with this connection?\n";
    char *message, *title;
    int mbret;

    message = dupprintf(msg, algtype, algname);
    title = dupprintf(mbtitle, appname);
    mbret = MessageBox(NULL, message, title,
                       MB_ICONWARNING | MB_YESNO | MB_DEFBUTTON2);
    socket_reselect_all();
    sfree(message);
    sfree(title);
    if (mbret == IDYES)
        return 1;
    else
        return 0;
}

int win_seat_confirm_weak_cached_hostkey(
    Seat *seat, const char *algname, const char *betteralgs,
    void (*callback)(void *ctx, int result), void *ctx)
{
    static const char mbtitle[] = "%s Security Alert";
    static const char msg[] =
        "The first host key type we have stored for this server\n"
        "is %s, which is below the configured warning threshold.\n"
        "The server also provides the following types of host key\n"
        "above the threshold, which we do not have stored:\n"
        "%s\n"
        "Do you want to continue with this connection?\n";
    char *message, *title;
    int mbret;

    message = dupprintf(msg, algname, betteralgs);
    title = dupprintf(mbtitle, appname);
    mbret = MessageBox(NULL, message, title,
                       MB_ICONWARNING | MB_YESNO | MB_DEFBUTTON2);
    socket_reselect_all();
    sfree(message);
    sfree(title);
    if (mbret == IDYES)
        return 1;
    else
        return 0;
}

/*
 * Ask whether to wipe a session log file before writing to it.
 * Returns 2 for wipe, 1 for append, 0 for cancel (don't log).
 */
static int win_gui_askappend(LogPolicy *lp, Filename *filename,
                             void (*callback)(void *ctx, int result),
                             void *ctx)
{
    static const char msgtemplate[] =
        "The session log file \"%.*s\" already exists.\n"
        "You can overwrite it with a new session log,\n"
        "append your session log to the end of it,\n"
        "or disable session logging for this session.\n"
        "Hit Yes to wipe the file, No to append to it,\n"
        "or Cancel to disable logging.";
    char *message;
    char *mbtitle;
    int mbret;

    message = dupprintf(msgtemplate, FILENAME_MAX, filename->path);
    mbtitle = dupprintf("%s Log to File", appname);

    mbret = MessageBox(NULL, message, mbtitle,
                       MB_ICONQUESTION | MB_YESNOCANCEL | MB_DEFBUTTON3);

    socket_reselect_all();

    sfree(message);
    sfree(mbtitle);

    if (mbret == IDYES)
        return 2;
    else if (mbret == IDNO)
        return 1;
    else
        return 0;
}

static const LogPolicyVtable default_logpolicy_vt = {
    win_gui_eventlog,
    win_gui_askappend,
    win_gui_logging_error,
};
LogPolicy default_logpolicy[1] = {{ &default_logpolicy_vt }};

/*
 * Warn about the obsolescent key file format.
 *
 * Uniquely among these functions, this one does _not_ expect a
 * frontend handle. This means that if PuTTY is ported to a
 * platform which requires frontend handles, this function will be
 * an anomaly. Fortunately, the problem it addresses will not have
 * been present on that platform, so it can plausibly be
 * implemented as an empty function.
 */
void old_keyfile_warning(void)
{
    static const char mbtitle[] = "%s Key File Warning";
    static const char message[] =
        "You are loading an SSH-2 private key which has an\n"
        "old version of the file format. This means your key\n"
        "file is not fully tamperproof. Future versions of\n"
        "%s may stop supporting this private key format,\n"
        "so we recommend you convert your key to the new\n"
        "format.\n"
        "\n"
        "You can perform this conversion by loading the key\n"
        "into PuTTYgen and then saving it again.";

    char *msg, *title;
    msg = dupprintf(message, appname);
    title = dupprintf(mbtitle, appname);

    MessageBox(NULL, msg, title, MB_OK);

    socket_reselect_all();

    sfree(msg);
    sfree(title);
}<|MERGE_RESOLUTION|>--- conflicted
+++ resolved
@@ -364,22 +364,12 @@
     struct winctrls *wc;
 
     if (!path[0]) {
-<<<<<<< HEAD
-	/*
-	 * Here we must create the basic standard controls.
-	 */
-	// PuttyFile: Adjust for more sessions in view; +45
-	ctlposinit(&cp, hwnd, 3, 3, 235 + 45);
-	wc = &ctrls_base;
-	base_id = IDCX_STDBASE;
-=======
         /*
          * Here we must create the basic standard controls.
          */
         ctlposinit(&cp, hwnd, 3, 3, 235);
         wc = &ctrls_base;
         base_id = IDCX_STDBASE;
->>>>>>> 8b87d80a
     } else {
         /*
          * Otherwise, we're creating the controls for a particular
@@ -423,74 +413,6 @@
             if (item)
                 DestroyWindow(item);
         }
-<<<<<<< HEAD
-	SendMessage(hwnd, WM_SETICON, (WPARAM) ICON_BIG,
-		    (LPARAM) LoadIcon(hinst, MAKEINTRESOURCE(IDI_CFGICON)));
-	/*
-	 * Centre the window.
-	 */
-	{			       /* centre the window */
-	    RECT rs, rd;
-
-	    hw = GetDesktopWindow();
-	    if (GetWindowRect(hw, &rs) && GetWindowRect(hwnd, &rd))
-		MoveWindow(hwnd,
-			   (rs.right + rs.left + rd.left - rd.right) / 2,
-			   (rs.bottom + rs.top + rd.top - rd.bottom) / 2,
-			   rd.right - rd.left, rd.bottom - rd.top, true);
-	}
-
-	/*
-	 * Create the tree view.
-	 */
-	{
-	    RECT r;
-	    WPARAM font;
-	    HWND tvstatic;
-
-	    r.left = 3;
-	    r.right = r.left + 95;
-	    r.top = 3;
-	    r.bottom = r.top + 10;
-	    MapDialogRect(hwnd, &r);
-	    tvstatic = CreateWindowEx(0, "STATIC", "Cate&gory:",
-				      WS_CHILD | WS_VISIBLE,
-				      r.left, r.top,
-				      r.right - r.left, r.bottom - r.top,
-				      hwnd, (HMENU) IDCX_TVSTATIC, hinst,
-				      NULL);
-	    font = SendMessage(hwnd, WM_GETFONT, 0, 0);
-	    SendMessage(tvstatic, WM_SETFONT, font, MAKELPARAM(true, 0));
-
-	    r.left = 3;
-	    r.right = r.left + 95;
-	    r.top = 13;
-		// PuttyFile: Adjust for more sessions in view; +45
-	    r.bottom = r.top + 219 + 45;
-	    MapDialogRect(hwnd, &r);
-	    treeview = CreateWindowEx(WS_EX_CLIENTEDGE, WC_TREEVIEW, "",
-				      WS_CHILD | WS_VISIBLE |
-				      WS_TABSTOP | TVS_HASLINES |
-				      TVS_DISABLEDRAGDROP | TVS_HASBUTTONS
-				      | TVS_LINESATROOT |
-				      TVS_SHOWSELALWAYS, r.left, r.top,
-				      r.right - r.left, r.bottom - r.top,
-				      hwnd, (HMENU) IDCX_TREEVIEW, hinst,
-				      NULL);
-	    font = SendMessage(hwnd, WM_GETFONT, 0, 0);
-	    SendMessage(treeview, WM_SETFONT, font, MAKELPARAM(true, 0));
-	    tvfaff.treeview = treeview;
-	    memset(tvfaff.lastat, 0, sizeof(tvfaff.lastat));
-	}
-
-	/*
-	 * Set up the tree view contents.
-	 */
-	{
-	    HTREEITEM hfirst = NULL;
-	    int i;
-	    char *path = NULL;
-=======
         SendMessage(hwnd, WM_SETICON, (WPARAM) ICON_BIG,
                     (LPARAM) LoadIcon(hinst, MAKEINTRESOURCE(IDI_CFGICON)));
         /*
@@ -556,7 +478,6 @@
             HTREEITEM hfirst = NULL;
             int i;
             char *path = NULL;
->>>>>>> 8b87d80a
             char *firstpath = NULL;
 
             for (i = 0; i < ctrlbox->nctrlsets; i++) {
