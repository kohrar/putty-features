/*
 * window.c - the PuTTY(tel) main program, which runs a PuTTY terminal
 * emulator and backend in a window.
 */

#include <stdio.h>
#include <stdlib.h>
#include <ctype.h>
#include <time.h>
#include <limits.h>
#include <assert.h>

#ifdef __WINE__
#define NO_MULTIMON                    /* winelib doesn't have this */
#endif

#ifndef NO_MULTIMON
#define COMPILE_MULTIMON_STUBS
#endif

#include "putty.h"
#include "terminal.h"
#include "storage.h"
#include "win_res.h"
#include "winsecur.h"
#include "winseat.h"
#include "tree234.h"

#ifndef NO_MULTIMON
#include <multimon.h>
#endif

#include <imm.h>
#include <commctrl.h>
#include <richedit.h>
#include <mmsystem.h>

/* From MSDN: In the WM_SYSCOMMAND message, the four low-order bits of
 * wParam are used by Windows, and should be masked off, so we shouldn't
 * attempt to store information in them. Hence all these identifiers have
 * the low 4 bits clear. Also, identifiers should < 0xF000. */

#define IDM_SHOWLOG   0x0010
#define IDM_NEWSESS   0x0020
#define IDM_DUPSESS   0x0030
#define IDM_RESTART   0x0040
#define IDM_RECONF    0x0050
#define IDM_CLRSB     0x0060
#define IDM_RESET     0x0070
#define IDM_HELP      0x0140
#define IDM_ABOUT     0x0150
#define IDM_SAVEDSESS 0x0160
#define IDM_COPYALL   0x0170
#define IDM_FULLSCREEN  0x0180
#define IDM_COPY      0x0190
#define IDM_PASTE     0x01A0
#define IDM_SPECIALSEP 0x0200

#define IDM_SPECIAL_MIN 0x0400
#define IDM_SPECIAL_MAX 0x0800

#define IDM_SAVED_MIN 0x1000
#define IDM_SAVED_MAX 0x5000
#define MENU_SAVED_STEP 16
/* Maximum number of sessions on saved-session submenu */
#define MENU_SAVED_MAX ((IDM_SAVED_MAX-IDM_SAVED_MIN) / MENU_SAVED_STEP)

#define WM_IGNORE_CLIP (WM_APP + 2)
#define WM_FULLSCR_ON_MAX (WM_APP + 3)
#define WM_GOT_CLIPDATA (WM_APP + 4)

/* Needed for Chinese support and apparently not always defined. */
#ifndef VK_PROCESSKEY
#define VK_PROCESSKEY 0xE5
#endif

/* Mouse wheel support. */
#ifndef WM_MOUSEWHEEL
#define WM_MOUSEWHEEL 0x020A           /* not defined in earlier SDKs */
#endif
#ifndef WHEEL_DELTA
#define WHEEL_DELTA 120
#endif

/* VK_PACKET, used to send Unicode characters in WM_KEYDOWNs */
#ifndef VK_PACKET
#define VK_PACKET 0xE7
#endif

static Mouse_Button translate_button(Mouse_Button button);
static LRESULT CALLBACK WndProc(HWND, UINT, WPARAM, LPARAM);
static int TranslateKey(UINT message, WPARAM wParam, LPARAM lParam,
                        unsigned char *output);
static void conftopalette(void);
static void systopalette(void);
static void init_palette(void);
static void init_fonts(int, int);
static void another_font(int);
static void deinit_fonts(void);
static void set_input_locale(HKL);
static void update_savedsess_menu(void);
static void init_winfuncs(void);

static bool is_full_screen(void);
static void make_full_screen(void);
static void clear_full_screen(void);
static void flip_full_screen(void);
static void process_clipdata(HGLOBAL clipdata, bool unicode);
static void setup_clipboards(Terminal *, Conf *);

/* Window layout information */
static void reset_window(int);
static int extra_width, extra_height;
static int font_width, font_height;
static bool font_dualwidth, font_varpitch;
static int offset_width, offset_height;
static bool was_zoomed = false;
static int prev_rows, prev_cols;

static void flash_window(int mode);
static void sys_cursor_update(void);
static bool get_fullscreen_rect(RECT * ss);

static int caret_x = -1, caret_y = -1;

static int kbd_codepage;

static Ldisc *ldisc;
static Backend *backend;

static struct unicode_data ucsdata;
static bool session_closed;
static bool reconfiguring = false;

static const SessionSpecial *specials = NULL;
static HMENU specials_menu = NULL;
static int n_specials = 0;

#define TIMING_TIMER_ID 1234
static long timing_next_time;

static struct {
    HMENU menu;
} popup_menus[2];
enum { SYSMENU, CTXMENU };
static HMENU savedsess_menu;

static Conf *conf;
static LogContext *logctx;
static Terminal *term;

struct wm_netevent_params {
    /* Used to pass data to wm_netevent_callback */
    WPARAM wParam;
    LPARAM lParam;
};

static void conf_cache_data(void);
static int cursor_type;
static int vtmode;

static struct sesslist sesslist;       /* for saved-session menu */

#define FONT_NORMAL 0
#define FONT_BOLD 1
#define FONT_UNDERLINE 2
#define FONT_BOLDUND 3
#define FONT_WIDE       0x04
#define FONT_HIGH       0x08
#define FONT_NARROW     0x10

#define FONT_OEM        0x20
#define FONT_OEMBOLD    0x21
#define FONT_OEMUND     0x22
#define FONT_OEMBOLDUND 0x23

#define FONT_MAXNO      0x40
#define FONT_SHIFT      5
static HFONT fonts[FONT_MAXNO];
static LOGFONT lfont;
static bool fontflag[FONT_MAXNO];
static enum {
    BOLD_NONE, BOLD_SHADOW, BOLD_FONT
} bold_font_mode;
static bool bold_colours;
static enum {
    UND_LINE, UND_FONT
} und_mode;
static int descent;

#define NCFGCOLOURS 22
#define NEXTCOLOURS 240
#define NALLCOLOURS (NCFGCOLOURS + NEXTCOLOURS)
static COLORREF colours[NALLCOLOURS];
static struct rgb {
    int r, g, b;
} colours_rgb[NALLCOLOURS];
static HPALETTE pal;
static LPLOGPALETTE logpal;
static RGBTRIPLE defpal[NALLCOLOURS];

static HBITMAP caretbm;

static int dbltime, lasttime, lastact;
static Mouse_Button lastbtn;

/* this allows xterm-style mouse handling. */
static bool send_raw_mouse = false;
static int wheel_accumulator = 0;

static BusyStatus busy_status = BUSY_NOT;

static char *window_name, *icon_name;

static int compose_state = 0;

static UINT wm_mousewheel = WM_MOUSEWHEEL;

#define IS_HIGH_VARSEL(wch1, wch2) \
    ((wch1) == 0xDB40 && ((wch2) >= 0xDD00 && (wch2) <= 0xDDEF))
#define IS_LOW_VARSEL(wch) \
    (((wch) >= 0x180B && (wch) <= 0x180D) || /* MONGOLIAN FREE VARIATION SELECTOR */ \
     ((wch) >= 0xFE00 && (wch) <= 0xFE0F)) /* VARIATION SELECTOR 1-16 */

static bool wintw_setup_draw_ctx(TermWin *);
static void wintw_draw_text(TermWin *, int x, int y, wchar_t *text, int len,
                            unsigned long attrs, int lattrs, truecolour tc);
static void wintw_draw_cursor(TermWin *, int x, int y, wchar_t *text, int len,
                              unsigned long attrs, int lattrs, truecolour tc);
static void wintw_draw_trust_sigil(TermWin *, int x, int y);
static int wintw_char_width(TermWin *, int uc);
static void wintw_free_draw_ctx(TermWin *);
static void wintw_set_cursor_pos(TermWin *, int x, int y);
static void wintw_set_raw_mouse_mode(TermWin *, bool enable);
static void wintw_set_scrollbar(TermWin *, int total, int start, int page);
static void wintw_bell(TermWin *, int mode);
static void wintw_clip_write(
    TermWin *, int clipboard, wchar_t *text, int *attrs,
    truecolour *colours, int len, bool must_deselect);
static void wintw_clip_request_paste(TermWin *, int clipboard);
static void wintw_refresh(TermWin *);
static void wintw_request_resize(TermWin *, int w, int h);
static void wintw_set_title(TermWin *, const char *title);
static void wintw_set_icon_title(TermWin *, const char *icontitle);
static void wintw_set_minimised(TermWin *, bool minimised);
static bool wintw_is_minimised(TermWin *);
static void wintw_set_maximised(TermWin *, bool maximised);
static void wintw_move(TermWin *, int x, int y);
static void wintw_set_zorder(TermWin *, bool top);
static bool wintw_palette_get(TermWin *, int n, int *r, int *g, int *b);
static void wintw_palette_set(TermWin *, int n, int r, int g, int b);
static void wintw_palette_reset(TermWin *);
static void wintw_get_pos(TermWin *, int *x, int *y);
static void wintw_get_pixels(TermWin *, int *x, int *y);
static const char *wintw_get_title(TermWin *, bool icon);
static bool wintw_is_utf8(TermWin *);

static const TermWinVtable windows_termwin_vt = {
    wintw_setup_draw_ctx,
    wintw_draw_text,
    wintw_draw_cursor,
    wintw_draw_trust_sigil,
    wintw_char_width,
    wintw_free_draw_ctx,
    wintw_set_cursor_pos,
    wintw_set_raw_mouse_mode,
    wintw_set_scrollbar,
    wintw_bell,
    wintw_clip_write,
    wintw_clip_request_paste,
    wintw_refresh,
    wintw_request_resize,
    wintw_set_title,
    wintw_set_icon_title,
    wintw_set_minimised,
    wintw_is_minimised,
    wintw_set_maximised,
    wintw_move,
    wintw_set_zorder,
    wintw_palette_get,
    wintw_palette_set,
    wintw_palette_reset,
    wintw_get_pos,
    wintw_get_pixels,
    wintw_get_title,
    wintw_is_utf8,
};

static TermWin wintw[1];
static HDC wintw_hdc;

static HICON trust_icon = INVALID_HANDLE_VALUE;

const bool share_can_be_downstream = true;
const bool share_can_be_upstream = true;

static bool is_utf8(void)
{
    return ucsdata.line_codepage == CP_UTF8;
}

static bool wintw_is_utf8(TermWin *tw)
{
    return is_utf8();
}

static bool win_seat_is_utf8(Seat *seat)
{
    return is_utf8();
}

char *win_seat_get_ttymode(Seat *seat, const char *mode)
{
    return term_get_ttymode(term, mode);
}

bool win_seat_get_window_pixel_size(Seat *seat, int *x, int *y)
{
    win_get_pixels(wintw, x, y);
    return true;
}

StripCtrlChars *win_seat_stripctrl_new(
    Seat *seat, BinarySink *bs_out, SeatInteractionContext sic)
{
    return stripctrl_new_term(bs_out, false, 0, term);
}

static size_t win_seat_output(
    Seat *seat, bool is_stderr, const void *, size_t);
static bool win_seat_eof(Seat *seat);
static int win_seat_get_userpass_input(
    Seat *seat, prompts_t *p, bufchain *input);
static void win_seat_notify_remote_exit(Seat *seat);
static void win_seat_connection_fatal(Seat *seat, const char *msg);
static void win_seat_update_specials_menu(Seat *seat);
static void win_seat_set_busy_status(Seat *seat, BusyStatus status);
static bool win_seat_set_trust_status(Seat *seat, bool trusted);

static const SeatVtable win_seat_vt = {
    win_seat_output,
    win_seat_eof,
    win_seat_get_userpass_input,
    win_seat_notify_remote_exit,
    win_seat_connection_fatal,
    win_seat_update_specials_menu,
    win_seat_get_ttymode,
    win_seat_set_busy_status,
    win_seat_verify_ssh_host_key,
    win_seat_confirm_weak_crypto_primitive,
    win_seat_confirm_weak_cached_hostkey,
    win_seat_is_utf8,
    nullseat_echoedit_update,
    nullseat_get_x_display,
    nullseat_get_windowid,
    win_seat_get_window_pixel_size,
    win_seat_stripctrl_new,
    win_seat_set_trust_status,
    nullseat_verbose_yes,
    nullseat_interactive_yes,
};
static WinGuiSeat wgs = { .seat.vt = &win_seat_vt,
                          .logpolicy.vt = &win_gui_logpolicy_vt };

/*
 * PuttyTray: Transparency
 */
bool MakeWindowTransparent(HWND hWnd, int factor);
typedef DWORD(WINAPI *PSLWA)(HWND, DWORD, BYTE, DWORD);
static PSLWA pSetLayeredWindowAttributes = NULL;
static BOOL initialized = FALSE;

#if !defined(WS_EX_LAYERED)
#define WS_EX_LAYERED	0x00080000
#endif
#if !defined(LWA_COLORKEY)
#define LWA_COLORKEY	0x00000001
#endif
#if !defined(LWA_ALPHA)
#define LWA_ALPHA	0x00000002
#endif
/*
 * End of PuttyTray: Transparency
 */

/*
 * PuttyFeatures: No sleep
 */
void ModifyWindowThreadExecution(bool prevent_sleep);
 /*
  * End of PuttyFeatures: No sleep
  */

static void start_backend(void)
{
    const struct BackendVtable *vt;
    const char *error;
    const char *title;
    char *realhost;
    int i;

    /*
     * Select protocol. This is farmed out into a table in a
     * separate file to enable an ssh-free variant.
     */
    vt = backend_vt_from_proto(conf_get_int(conf, CONF_protocol));
    if (!vt) {
        char *str = dupprintf("%s Internal Error", appname);
        MessageBox(NULL, "Unsupported protocol number found",
                   str, MB_OK | MB_ICONEXCLAMATION);
        sfree(str);
        cleanup_exit(1);
    }

    seat_set_trust_status(&wgs.seat, true);
    error = backend_init(vt, &wgs.seat, &backend, logctx, conf,
                         conf_get_str(conf, CONF_host),
                         conf_get_int(conf, CONF_port),
                         &realhost,
                         conf_get_bool(conf, CONF_tcp_nodelay),
                         conf_get_bool(conf, CONF_tcp_keepalives));
    if (error) {
        char *str = dupprintf("%s Error", appname);
        char *msg = dupprintf("Unable to open connection to\n%s\n%s",
                              conf_dest(conf), error);
        MessageBox(NULL, msg, str, MB_ICONERROR | MB_OK);
        sfree(str);
        sfree(msg);
        exit(0);
    }
    window_name = icon_name = NULL;
    char *title_to_free = NULL;
    title = conf_get_str(conf, CONF_wintitle);
    if (!*title) {
        title_to_free = dupprintf("%s - %s", realhost, appname);
        title = title_to_free;
    }
    sfree(realhost);
    win_set_title(wintw, title);
    win_set_icon_title(wintw, title);

    /*
     * Connect the terminal to the backend for resize purposes.
     */
    term_provide_backend(term, backend);

    /*
     * Set up a line discipline.
     */
    ldisc = ldisc_create(conf, term, backend, &wgs.seat);

    /*
     * Destroy the Restart Session menu item. (This will return
     * failure if it's already absent, as it will be the very first
     * time we call this function. We ignore that, because as long
     * as the menu item ends up not being there, we don't care
     * whether it was us who removed it or not!)
     */
    for (i = 0; i < lenof(popup_menus); i++) {
        DeleteMenu(popup_menus[i].menu, IDM_RESTART, MF_BYCOMMAND);
    }

    session_closed = false;

    sfree(title_to_free);
}

static void close_session(void *ignored_context)
{
    char *newtitle;
    int i;

    session_closed = true;
    newtitle = dupprintf("%s (inactive)", appname);
    win_set_icon_title(wintw, newtitle);
    win_set_title(wintw, newtitle);
    sfree(newtitle);

    if (ldisc) {
        ldisc_free(ldisc);
        ldisc = NULL;
    }
    if (backend) {
        backend_free(backend);
        backend = NULL;
        term_provide_backend(term, NULL);
        seat_update_specials_menu(&wgs.seat);
    }

    /*
     * Show the Restart Session menu item. Do a precautionary
     * delete first to ensure we never end up with more than one.
     */
    for (i = 0; i < lenof(popup_menus); i++) {
        DeleteMenu(popup_menus[i].menu, IDM_RESTART, MF_BYCOMMAND);
        InsertMenu(popup_menus[i].menu, IDM_DUPSESS, MF_BYCOMMAND | MF_ENABLED,
                   IDM_RESTART, "&Restart Session");
    }
}

const unsigned cmdline_tooltype =
    TOOLTYPE_HOST_ARG |
    TOOLTYPE_PORT_ARG |
    TOOLTYPE_NO_VERBOSE_OPTION;

HINSTANCE hinst;

int WINAPI WinMain(HINSTANCE inst, HINSTANCE prev, LPSTR cmdline, int show)
{
    MSG msg;
    HRESULT hr;
    int guess_width, guess_height;

    dll_hijacking_protection();

    hinst = inst;

    sk_init();

    init_common_controls();

    /* Set Explicit App User Model Id so that jump lists don't cause
       PuTTY to hang on to removable media. */

    set_explicit_app_user_model_id();

    /* Ensure a Maximize setting in Explorer doesn't maximise the
     * config box. */
    defuse_showwindow();

    init_winver();

    /*
     * If we're running a version of Windows that doesn't support
     * WM_MOUSEWHEEL, find out what message number we should be
     * using instead.
     */
    if (osMajorVersion < 4 ||
        (osMajorVersion == 4 && osPlatformId != VER_PLATFORM_WIN32_NT))
        wm_mousewheel = RegisterWindowMessage("MSWHEEL_ROLLMSG");

    init_help();

    init_winfuncs();

    conf = conf_new();

    /*
     * Initialize COM.
     */
    hr = CoInitialize(NULL);
    if (hr != S_OK && hr != S_FALSE) {
        char *str = dupprintf("%s Fatal Error", appname);
        MessageBox(NULL, "Failed to initialize COM subsystem",
                   str, MB_OK | MB_ICONEXCLAMATION);
        sfree(str);
        return 1;
    }

    /*
     * Process the command line.
     */
    {
        char *p;
        bool special_launchable_argument = false;

        settings_set_default_protocol(be_default_protocol);
        /* Find the appropriate default port. */
        {
            const struct BackendVtable *vt =
                backend_vt_from_proto(be_default_protocol);
            settings_set_default_port(0); /* illegal */
            if (vt)
                settings_set_default_port(vt->default_port);
        }
        conf_set_int(conf, CONF_logtype, LGTYP_NONE);

        do_defaults(NULL, conf);

        p = cmdline;

        /*
         * Process a couple of command-line options which are more
         * easily dealt with before the line is broken up into words.
         * These are the old-fashioned but convenient @sessionname and
         * the internal-use-only &sharedmemoryhandle, plus the &R
         * prefix for -restrict-acl, all of which are used by PuTTYs
         * auto-launching each other via System-menu options.
         */
        while (*p && isspace(*p))
            p++;
        if (*p == '&' && p[1] == 'R' &&
            (!p[2] || p[2] == '@' || p[2] == '&')) {
            /* &R restrict-acl prefix */
            restrict_process_acl();
            p += 2;
        }

        if (*p == '@') {
            /*
             * An initial @ means that the whole of the rest of the
             * command line should be treated as the name of a saved
             * session, with _no quoting or escaping_. This makes it a
             * very convenient means of automated saved-session
             * launching, via IDM_SAVEDSESS or Windows 7 jump lists.
             */
            int i = strlen(p);
            while (i > 1 && isspace(p[i - 1]))
                i--;
            p[i] = '\0';
            do_defaults(p + 1, conf);
            if (!conf_launchable(conf) && !do_config(conf)) {
                cleanup_exit(0);
            }
            special_launchable_argument = true;
        } else if (*p == '&') {
            /*
             * An initial & means we've been given a command line
             * containing the hex value of a HANDLE for a file
             * mapping object, which we must then interpret as a
             * serialised Conf.
             */
            HANDLE filemap;
            void *cp;
            unsigned cpsize;
            if (sscanf(p + 1, "%p:%u", &filemap, &cpsize) == 2 &&
                (cp = MapViewOfFile(filemap, FILE_MAP_READ,
                                    0, 0, cpsize)) != NULL) {
                BinarySource src[1];
                BinarySource_BARE_INIT(src, cp, cpsize);
                if (!conf_deserialise(conf, src))
                    modalfatalbox("Serialised configuration data was invalid");
                UnmapViewOfFile(cp);
                CloseHandle(filemap);
            } else if (!do_config(conf)) {
                cleanup_exit(0);
            }
            special_launchable_argument = true;
        } else if (!*p) {
            /* Do-nothing case for an empty command line - or rather,
             * for a command line that's empty _after_ we strip off
             * the &R prefix. */
        } else {
            /*
             * Otherwise, break up the command line and deal with
             * it sensibly.
             */
            int argc, i;
            char **argv;

            split_into_argv(cmdline, &argc, &argv, NULL);

            for (i = 0; i < argc; i++) {
                char *p = argv[i];
                int ret;

                ret = cmdline_process_param(p, i+1<argc?argv[i+1]:NULL,
                                            1, conf);
                if (ret == -2) {
                    cmdline_error("option \"%s\" requires an argument", p);
                } else if (ret == 2) {
                    i++;               /* skip next argument */
                } else if (ret == 1) {
                    continue;          /* nothing further needs doing */
                } else if (!strcmp(p, "-cleanup")) {
                    /*
                     * `putty -cleanup'. Remove all registry
                     * entries associated with PuTTY, and also find
                     * and delete the random seed file.
                     */
                    char *s1, *s2;
                    s1 = dupprintf("This procedure will remove ALL Registry entries\n"
                                   "associated with %s, and will also remove\n"
                                   "the random seed file. (This only affects the\n"
                                   "currently logged-in user.)\n"
                                   "\n"
                                   "THIS PROCESS WILL DESTROY YOUR SAVED SESSIONS.\n"
                                   "Are you really sure you want to continue?",
                                   appname);
                    s2 = dupprintf("%s Warning", appname);
                    if (message_box(NULL, s1, s2,
                                    MB_YESNO | MB_ICONWARNING | MB_DEFBUTTON2,
                                    HELPCTXID(option_cleanup)) == IDYES) {
                        cleanup_all();
                    }
                    sfree(s1);
                    sfree(s2);
                    exit(0);
                } else if (!strcmp(p, "-pgpfp")) {
                    pgp_fingerprints_msgbox(NULL);
                    exit(1);
                } else if (*p != '-') {
                    cmdline_error("unexpected argument \"%s\"", p);
                } else {
                    cmdline_error("unknown option \"%s\"", p);
                }
            }
        }

        cmdline_run_saved(conf);

        /*
         * Bring up the config dialog if the command line hasn't
         * (explicitly) specified a launchable configuration.
         */
        if (!(special_launchable_argument || cmdline_host_ok(conf))) {
            if (!do_config(conf))
                cleanup_exit(0);
        }

        prepare_session(conf);
    }

    if (!prev) {
        WNDCLASSW wndclass;

        wndclass.style = 0;
        wndclass.lpfnWndProc = WndProc;
        wndclass.cbClsExtra = 0;
        wndclass.cbWndExtra = 0;
        wndclass.hInstance = inst;
        wndclass.hIcon = LoadIcon(inst, MAKEINTRESOURCE(IDI_MAINICON));
        wndclass.hCursor = LoadCursor(NULL, IDC_IBEAM);
        wndclass.hbrBackground = NULL;
        wndclass.lpszMenuName = NULL;
        wndclass.lpszClassName = dup_mb_to_wc(DEFAULT_CODEPAGE, 0, appname);

        RegisterClassW(&wndclass);
    }

    memset(&ucsdata, 0, sizeof(ucsdata));

    conf_cache_data();

    conftopalette();

    /*
     * Guess some defaults for the window size. This all gets
     * updated later, so we don't really care too much. However, we
     * do want the font width/height guesses to correspond to a
     * large font rather than a small one...
     */

    font_width = 10;
    font_height = 20;
    extra_width = 25;
    extra_height = 28;
    guess_width = extra_width + font_width * conf_get_int(conf, CONF_width);
    guess_height = extra_height + font_height*conf_get_int(conf, CONF_height);
    {
        RECT r;
        get_fullscreen_rect(&r);
        if (guess_width > r.right - r.left)
            guess_width = r.right - r.left;
        if (guess_height > r.bottom - r.top)
            guess_height = r.bottom - r.top;
    }

    {
        int winmode = WS_OVERLAPPEDWINDOW | WS_VSCROLL;
        int exwinmode = 0;
        wchar_t *uappname = dup_mb_to_wc(DEFAULT_CODEPAGE, 0, appname);
        if (!conf_get_bool(conf, CONF_scrollbar))
            winmode &= ~(WS_VSCROLL);
        if (conf_get_int(conf, CONF_resize_action) == RESIZE_DISABLED)
            winmode &= ~(WS_THICKFRAME | WS_MAXIMIZEBOX);
        if (conf_get_bool(conf, CONF_alwaysontop))
            exwinmode |= WS_EX_TOPMOST;
        if (conf_get_bool(conf, CONF_sunken_edge))
            exwinmode |= WS_EX_CLIENTEDGE;
        wgs.term_hwnd = CreateWindowExW(
            exwinmode, uappname, uappname, winmode, CW_USEDEFAULT,
            CW_USEDEFAULT, guess_width, guess_height, NULL, NULL, inst, NULL);
        sfree(uappname);
    }

    /*
     * Initialise the fonts, simultaneously correcting the guesses
     * for font_{width,height}.
     */
    init_fonts(0,0);

    /*
     * Initialise the terminal. (We have to do this _after_
     * creating the window, since the terminal is the first thing
     * which will call schedule_timer(), which will in turn call
     * timer_change_notify() which will expect hwnd to exist.)
     */
    wintw->vt = &windows_termwin_vt;
    term = term_init(conf, &ucsdata, wintw);
    setup_clipboards(term, conf);
    logctx = log_init(&wgs.logpolicy, conf);
    term_provide_logctx(term, logctx);
    term_size(term, conf_get_int(conf, CONF_height),
              conf_get_int(conf, CONF_width),
              conf_get_int(conf, CONF_savelines));

    /*
     * Correct the guesses for extra_{width,height}.
     */
    {
        RECT cr, wr;
        GetWindowRect(wgs.term_hwnd, &wr);
        GetClientRect(wgs.term_hwnd, &cr);
        offset_width = offset_height = conf_get_int(conf, CONF_window_border);
        extra_width = wr.right - wr.left - cr.right + cr.left + offset_width*2;
        extra_height = wr.bottom - wr.top - cr.bottom + cr.top +offset_height*2;
    }

    /*
     * Resize the window, now we know what size we _really_ want it
     * to be.
     */
    guess_width = extra_width + font_width * term->cols;
    guess_height = extra_height + font_height * term->rows;
    SetWindowPos(wgs.term_hwnd, NULL, 0, 0, guess_width, guess_height,
                 SWP_NOMOVE | SWP_NOREDRAW | SWP_NOZORDER);

    /*
     * Set up a caret bitmap, with no content.
     */
    {
        char *bits;
        int size = (font_width + 15) / 16 * 2 * font_height;
        bits = snewn(size, char);
        memset(bits, 0, size);
        caretbm = CreateBitmap(font_width, font_height, 1, 1, bits);
        sfree(bits);
    }
    CreateCaret(wgs.term_hwnd, caretbm, font_width, font_height);

    /*
     * Initialise the scroll bar.
     */
    {
        SCROLLINFO si;

        si.cbSize = sizeof(si);
        si.fMask = SIF_ALL | SIF_DISABLENOSCROLL;
        si.nMin = 0;
        si.nMax = term->rows - 1;
        si.nPage = term->rows;
        si.nPos = 0;
        SetScrollInfo(wgs.term_hwnd, SB_VERT, &si, false);
    }

    /*
     * Prepare the mouse handler.
     */
    lastact = MA_NOTHING;
    lastbtn = MBT_NOTHING;
    dbltime = GetDoubleClickTime();

    /*
     * Set up the session-control options on the system menu.
     */
    {
        HMENU m;
        int j;
        char *str;

        popup_menus[SYSMENU].menu = GetSystemMenu(wgs.term_hwnd, false);
        popup_menus[CTXMENU].menu = CreatePopupMenu();
        AppendMenu(popup_menus[CTXMENU].menu, MF_ENABLED, IDM_COPY, "&Copy");
        AppendMenu(popup_menus[CTXMENU].menu, MF_ENABLED, IDM_PASTE, "&Paste");

        savedsess_menu = CreateMenu();
        get_sesslist(&sesslist, true);
        update_savedsess_menu();

        for (j = 0; j < lenof(popup_menus); j++) {
            m = popup_menus[j].menu;

            AppendMenu(m, MF_SEPARATOR, 0, 0);
            AppendMenu(m, MF_ENABLED, IDM_SHOWLOG, "&Event Log");
            AppendMenu(m, MF_SEPARATOR, 0, 0);
            AppendMenu(m, MF_ENABLED, IDM_NEWSESS, "Ne&w Session...");
            AppendMenu(m, MF_ENABLED, IDM_DUPSESS, "&Duplicate Session");
            AppendMenu(m, MF_POPUP | MF_ENABLED, (UINT_PTR) savedsess_menu,
                       "Sa&ved Sessions");
            AppendMenu(m, MF_ENABLED, IDM_RECONF, "Chan&ge Settings...");
            AppendMenu(m, MF_SEPARATOR, 0, 0);
            AppendMenu(m, MF_ENABLED, IDM_COPYALL, "C&opy All to Clipboard");
            AppendMenu(m, MF_ENABLED, IDM_CLRSB, "C&lear Scrollback");
            AppendMenu(m, MF_ENABLED, IDM_RESET, "Rese&t Terminal");
            AppendMenu(m, MF_SEPARATOR, 0, 0);
            AppendMenu(m, (conf_get_int(conf, CONF_resize_action)
                           == RESIZE_DISABLED) ? MF_GRAYED : MF_ENABLED,
                       IDM_FULLSCREEN, "&Full Screen");
            AppendMenu(m, MF_SEPARATOR, 0, 0);
            if (has_help())
                AppendMenu(m, MF_ENABLED, IDM_HELP, "&Help");
            str = dupprintf("&About %s", appname);
            AppendMenu(m, MF_ENABLED, IDM_ABOUT, str);
            sfree(str);
        }
    }

    if (restricted_acl()) {
        lp_eventlog(&wgs.logpolicy, "Running with restricted process ACL");
    }

    winselgui_set_hwnd(wgs.term_hwnd);
    start_backend();

    /*
     * Set up the initial input locale.
     */
    set_input_locale(GetKeyboardLayout(0));

    /*
     * Finally show the window!
     */
    ShowWindow(wgs.term_hwnd, show);
    SetForegroundWindow(wgs.term_hwnd);

    /*
     * Set the palette up.
     */
    pal = NULL;
    logpal = NULL;
    init_palette();

    term_set_focus(term, GetForegroundWindow() == wgs.term_hwnd);
    UpdateWindow(wgs.term_hwnd);

	/*
	 * PuttyTray: Transparency
	 */
	if (conf_get_int(conf, CONF_transparency) >= 1 && conf_get_int(conf, CONF_transparency) < 255) {
		MakeWindowTransparent(hwnd, conf_get_int(conf, CONF_transparency));
	}

	/*
	 * PuttyFeatures: Prevent Sleep
	 */
	ModifyWindowThreadExecution(conf_get_bool(conf, CONF_prevent_sleep));

    while (1) {
        HANDLE *handles;
        int nhandles, n;
        DWORD timeout;

        if (toplevel_callback_pending() ||
            PeekMessage(&msg, NULL, 0, 0, PM_NOREMOVE)) {
            /*
             * If we have anything we'd like to do immediately, set
             * the timeout for MsgWaitForMultipleObjects to zero so
             * that we'll only do a quick check of our handles and
             * then get on with whatever that was.
             *
             * One such option is a pending toplevel callback. The
             * other is a non-empty Windows message queue, which you'd
             * think we could leave to MsgWaitForMultipleObjects to
             * check for us along with all the handles, but in fact we
             * can't because once PeekMessage in one iteration of this
             * loop has removed a message from the queue, the whole
             * queue is considered uninteresting by the next
             * invocation of MWFMO. So we check ourselves whether the
             * message queue is non-empty, and if so, set this timeout
             * to zero to ensure MWFMO doesn't block.
             */
            timeout = 0;
        } else {
            timeout = INFINITE;
            /* The messages seem unreliable; especially if we're being tricky */
            term_set_focus(term, GetForegroundWindow() == wgs.term_hwnd);
        }

        handles = handle_get_events(&nhandles);

        n = MsgWaitForMultipleObjects(nhandles, handles, false,
                                      timeout, QS_ALLINPUT);

        if ((unsigned)(n - WAIT_OBJECT_0) < (unsigned)nhandles) {
            handle_got_event(handles[n - WAIT_OBJECT_0]);
            sfree(handles);
        } else
            sfree(handles);

        while (PeekMessageW(&msg, NULL, 0, 0, PM_REMOVE)) {
            if (msg.message == WM_QUIT)
                goto finished;         /* two-level break */

            HWND logbox = event_log_window();
            if (!(IsWindow(logbox) && IsDialogMessage(logbox, &msg)))
                DispatchMessageW(&msg);

            /*
             * WM_NETEVENT messages seem to jump ahead of others in
             * the message queue. I'm not sure why; the docs for
             * PeekMessage mention that messages are prioritised in
             * some way, but I'm unclear on which priorities go where.
             *
             * Anyway, in practice I observe that WM_NETEVENT seems to
             * jump to the head of the queue, which means that if we
             * were to only process one message every time round this
             * loop, we'd get nothing but NETEVENTs if the server
             * flooded us with data, and stop responding to any other
             * kind of window message. So instead, we keep on round
             * this loop until we've consumed at least one message
             * that _isn't_ a NETEVENT, or run out of messages
             * completely (whichever comes first). And we don't go to
             * run_toplevel_callbacks (which is where the netevents
             * are actually processed, causing fresh NETEVENT messages
             * to appear) until we've done this.
             */
            if (msg.message != WM_NETEVENT)
                break;
        }

        run_toplevel_callbacks();
    }

    finished:
    cleanup_exit(msg.wParam);          /* this doesn't return... */
    return msg.wParam;                 /* ... but optimiser doesn't know */
}

static void setup_clipboards(Terminal *term, Conf *conf)
{
    assert(term->mouse_select_clipboards[0] == CLIP_LOCAL);

    term->n_mouse_select_clipboards = 1;

    if (conf_get_bool(conf, CONF_mouseautocopy)) {
        term->mouse_select_clipboards[
            term->n_mouse_select_clipboards++] = CLIP_SYSTEM;
    }

    switch (conf_get_int(conf, CONF_mousepaste)) {
      case CLIPUI_IMPLICIT:
        term->mouse_paste_clipboard = CLIP_LOCAL;
        break;
      case CLIPUI_EXPLICIT:
        term->mouse_paste_clipboard = CLIP_SYSTEM;
        break;
      default:
        term->mouse_paste_clipboard = CLIP_NULL;
        break;
    }
}

/*
 * Clean up and exit.
 */
void cleanup_exit(int code)
{
    /*
     * Clean up.
     */
    deinit_fonts();
    sfree(logpal);
    if (pal)
        DeleteObject(pal);
    sk_cleanup();

    if (conf_get_int(conf, CONF_protocol) == PROT_SSH) {
        random_save_seed();
    }
    shutdown_help();

    /* Clean up COM. */
    CoUninitialize();

    exit(code);
}

/*
 * Refresh the saved-session submenu from `sesslist'.
 */
static void update_savedsess_menu(void)
{
    int i;
    while (DeleteMenu(savedsess_menu, 0, MF_BYPOSITION)) ;
    /* skip sesslist.sessions[0] == Default Settings */
    for (i = 1;
         i < ((sesslist.nsessions <= MENU_SAVED_MAX+1) ? sesslist.nsessions
                                                       : MENU_SAVED_MAX+1);
         i++)
        AppendMenu(savedsess_menu, MF_ENABLED,
                   IDM_SAVED_MIN + (i-1)*MENU_SAVED_STEP,
                   sesslist.sessions[i]);
    if (sesslist.nsessions <= 1)
        AppendMenu(savedsess_menu, MF_GRAYED, IDM_SAVED_MIN, "(No sessions)");
}

/*
 * Update the Special Commands submenu.
 */
static void win_seat_update_specials_menu(Seat *seat)
{
    HMENU new_menu;
    int i, j;

    if (backend)
        specials = backend_get_specials(backend);
    else
        specials = NULL;

    if (specials) {
        /* We can't use Windows to provide a stack for submenus, so
         * here's a lame "stack" that will do for now. */
        HMENU saved_menu = NULL;
        int nesting = 1;
        new_menu = CreatePopupMenu();
        for (i = 0; nesting > 0; i++) {
            assert(IDM_SPECIAL_MIN + 0x10 * i < IDM_SPECIAL_MAX);
            switch (specials[i].code) {
              case SS_SEP:
                AppendMenu(new_menu, MF_SEPARATOR, 0, 0);
                break;
              case SS_SUBMENU:
                assert(nesting < 2);
                nesting++;
                saved_menu = new_menu; /* XXX lame stacking */
                new_menu = CreatePopupMenu();
                AppendMenu(saved_menu, MF_POPUP | MF_ENABLED,
                           (UINT_PTR) new_menu, specials[i].name);
                break;
              case SS_EXITMENU:
                nesting--;
                if (nesting) {
                    new_menu = saved_menu; /* XXX lame stacking */
                    saved_menu = NULL;
                }
                break;
              default:
                AppendMenu(new_menu, MF_ENABLED, IDM_SPECIAL_MIN + 0x10 * i,
                           specials[i].name);
                break;
            }
        }
        /* Squirrel the highest special. */
        n_specials = i - 1;
    } else {
        new_menu = NULL;
        n_specials = 0;
    }

    for (j = 0; j < lenof(popup_menus); j++) {
        if (specials_menu) {
            /* XXX does this free up all submenus? */
            DeleteMenu(popup_menus[j].menu, (UINT_PTR)specials_menu,
                       MF_BYCOMMAND);
            DeleteMenu(popup_menus[j].menu, IDM_SPECIALSEP, MF_BYCOMMAND);
        }
        if (new_menu) {
            InsertMenu(popup_menus[j].menu, IDM_SHOWLOG,
                       MF_BYCOMMAND | MF_POPUP | MF_ENABLED,
                       (UINT_PTR) new_menu, "S&pecial Command");
            InsertMenu(popup_menus[j].menu, IDM_SHOWLOG,
                       MF_BYCOMMAND | MF_SEPARATOR, IDM_SPECIALSEP, 0);
        }
    }
    specials_menu = new_menu;
}

static void update_mouse_pointer(void)
{
    LPTSTR curstype = NULL;
    bool force_visible = false;
    static bool forced_visible = false;
    switch (busy_status) {
      case BUSY_NOT:
        if (send_raw_mouse)
            curstype = IDC_ARROW;
        else
            curstype = IDC_IBEAM;
        break;
      case BUSY_WAITING:
        curstype = IDC_APPSTARTING; /* this may be an abuse */
        force_visible = true;
        break;
      case BUSY_CPU:
        curstype = IDC_WAIT;
        force_visible = true;
        break;
      default:
        unreachable("Bad busy_status");
    }
    {
        HCURSOR cursor = LoadCursor(NULL, curstype);
        SetClassLongPtr(wgs.term_hwnd, GCLP_HCURSOR, (LONG_PTR)cursor);
        SetCursor(cursor); /* force redraw of cursor at current posn */
    }
    if (force_visible != forced_visible) {
        /* We want some cursor shapes to be visible always.
         * Along with show_mouseptr(), this manages the ShowCursor()
         * counter such that if we switch back to a non-force_visible
         * cursor, the previous visibility state is restored. */
        ShowCursor(force_visible);
        forced_visible = force_visible;
    }
}

static void win_seat_set_busy_status(Seat *seat, BusyStatus status)
{
    busy_status = status;
    update_mouse_pointer();
}

/*
 * set or clear the "raw mouse message" mode
 */
static void wintw_set_raw_mouse_mode(TermWin *tw, bool activate)
{
    activate = activate && !conf_get_bool(conf, CONF_no_mouse_rep);
    send_raw_mouse = activate;
    update_mouse_pointer();
}

/*
 * Print a message box and close the connection.
 */
static void win_seat_connection_fatal(Seat *seat, const char *msg)
{
    char *title = dupprintf("%s Fatal Error", appname);
    MessageBox(wgs.term_hwnd, msg, title, MB_ICONERROR | MB_OK);
    sfree(title);

    if (conf_get_int(conf, CONF_close_on_exit) == FORCE_ON)
        PostQuitMessage(1);
    else {
        queue_toplevel_callback(close_session, NULL);
    }
}

/*
 * Report an error at the command-line parsing stage.
 */
void cmdline_error(const char *fmt, ...)
{
    va_list ap;
    char *message, *title;

    va_start(ap, fmt);
    message = dupvprintf(fmt, ap);
    va_end(ap);
    title = dupprintf("%s Command Line Error", appname);
    MessageBox(wgs.term_hwnd, message, title, MB_ICONERROR | MB_OK);
    sfree(message);
    sfree(title);
    exit(1);
}

/*
 * Actually do the job requested by a WM_NETEVENT
 */
static void wm_netevent_callback(void *vctx)
{
    struct wm_netevent_params *params = (struct wm_netevent_params *)vctx;
    select_result(params->wParam, params->lParam);
    sfree(vctx);
}

/*
 * Copy the colour palette from the configuration data into defpal.
 * This is non-trivial because the colour indices are different.
 */
static void conftopalette(void)
{
    int i;
    static const int ww[] = {
        256, 257, 258, 259, 260, 261,
        0, 8, 1, 9, 2, 10, 3, 11,
        4, 12, 5, 13, 6, 14, 7, 15
    };

    for (i = 0; i < 22; i++) {
        int w = ww[i];
        defpal[w].rgbtRed = conf_get_int_int(conf, CONF_colours, i*3+0);
        defpal[w].rgbtGreen = conf_get_int_int(conf, CONF_colours, i*3+1);
        defpal[w].rgbtBlue = conf_get_int_int(conf, CONF_colours, i*3+2);
    }
    for (i = 0; i < NEXTCOLOURS; i++) {
        if (i < 216) {
            int r = i / 36, g = (i / 6) % 6, b = i % 6;
            defpal[i+16].rgbtRed = r ? r * 40 + 55 : 0;
            defpal[i+16].rgbtGreen = g ? g * 40 + 55 : 0;
            defpal[i+16].rgbtBlue = b ? b * 40 + 55 : 0;
        } else {
            int shade = i - 216;
            shade = shade * 10 + 8;
            defpal[i+16].rgbtRed = defpal[i+16].rgbtGreen =
                defpal[i+16].rgbtBlue = shade;
        }
    }

    /* Override with system colours if appropriate */
    if (conf_get_bool(conf, CONF_system_colour))
        systopalette();
}

/*
 * Override bit of defpal with colours from the system.
 * (NB that this takes a copy the system colours at the time this is called,
 * so subsequent colour scheme changes don't take effect. To fix that we'd
 * probably want to be using GetSysColorBrush() and the like.)
 */
static void systopalette(void)
{
    int i;
    static const struct { int nIndex; int norm; int bold; } or[] =
    {
        { COLOR_WINDOWTEXT,     256, 257 }, /* Default Foreground */
        { COLOR_WINDOW,         258, 259 }, /* Default Background */
        { COLOR_HIGHLIGHTTEXT,  260, 260 }, /* Cursor Text */
        { COLOR_HIGHLIGHT,      261, 261 }, /* Cursor Colour */
    };

    for (i = 0; i < (sizeof(or)/sizeof(or[0])); i++) {
        COLORREF colour = GetSysColor(or[i].nIndex);
        defpal[or[i].norm].rgbtRed =
           defpal[or[i].bold].rgbtRed = GetRValue(colour);
        defpal[or[i].norm].rgbtGreen =
           defpal[or[i].bold].rgbtGreen = GetGValue(colour);
        defpal[or[i].norm].rgbtBlue =
           defpal[or[i].bold].rgbtBlue = GetBValue(colour);
    }
}

static void internal_set_colour(int i, int r, int g, int b)
{
    assert(i >= 0);
    assert(i < NALLCOLOURS);
    if (pal)
        colours[i] = PALETTERGB(r, g, b);
    else
        colours[i] = RGB(r, g, b);
    colours_rgb[i].r = r;
    colours_rgb[i].g = g;
    colours_rgb[i].b = b;
}

/*
 * Set up the colour palette.
 */
static void init_palette(void)
{
    int i;
    HDC hdc = GetDC(wgs.term_hwnd);
    if (hdc) {
        if (conf_get_bool(conf, CONF_try_palette) &&
            GetDeviceCaps(hdc, RASTERCAPS) & RC_PALETTE) {
            /*
             * This is a genuine case where we must use smalloc
             * because the snew macros can't cope.
             */
            logpal = smalloc(sizeof(*logpal)
                             - sizeof(logpal->palPalEntry)
                             + NALLCOLOURS * sizeof(PALETTEENTRY));
            logpal->palVersion = 0x300;
            logpal->palNumEntries = NALLCOLOURS;
            for (i = 0; i < NALLCOLOURS; i++) {
                logpal->palPalEntry[i].peRed = defpal[i].rgbtRed;
                logpal->palPalEntry[i].peGreen = defpal[i].rgbtGreen;
                logpal->palPalEntry[i].peBlue = defpal[i].rgbtBlue;
                logpal->palPalEntry[i].peFlags = PC_NOCOLLAPSE;
            }
            pal = CreatePalette(logpal);
            if (pal) {
                SelectPalette(hdc, pal, false);
                RealizePalette(hdc);
                SelectPalette(hdc, GetStockObject(DEFAULT_PALETTE), false);
            }
        }
        ReleaseDC(wgs.term_hwnd, hdc);
    }
    for (i = 0; i < NALLCOLOURS; i++)
        internal_set_colour(i, defpal[i].rgbtRed,
                            defpal[i].rgbtGreen, defpal[i].rgbtBlue);
}

/*
 * This is a wrapper to ExtTextOut() to force Windows to display
 * the precise glyphs we give it. Otherwise it would do its own
 * bidi and Arabic shaping, and we would end up uncertain which
 * characters it had put where.
 */
static void exact_textout(HDC hdc, int x, int y, CONST RECT *lprc,
                          unsigned short *lpString, UINT cbCount,
                          CONST INT *lpDx, bool opaque)
{
#ifdef __LCC__
    /*
     * The LCC include files apparently don't supply the
     * GCP_RESULTSW type, but we can make do with GCP_RESULTS
     * proper: the differences aren't important to us (the only
     * variable-width string parameter is one we don't use anyway).
     */
    GCP_RESULTS gcpr;
#else
    GCP_RESULTSW gcpr;
#endif
    char *buffer = snewn(cbCount*2+2, char);
    char *classbuffer = snewn(cbCount, char);
    memset(&gcpr, 0, sizeof(gcpr));
    memset(buffer, 0, cbCount*2+2);
    memset(classbuffer, GCPCLASS_NEUTRAL, cbCount);

    gcpr.lStructSize = sizeof(gcpr);
    gcpr.lpGlyphs = (void *)buffer;
    gcpr.lpClass = (void *)classbuffer;
    gcpr.nGlyphs = cbCount;
    GetCharacterPlacementW(hdc, lpString, cbCount, 0, &gcpr,
                           FLI_MASK | GCP_CLASSIN | GCP_DIACRITIC);

    ExtTextOut(hdc, x, y,
               ETO_GLYPH_INDEX | ETO_CLIPPED | (opaque ? ETO_OPAQUE : 0),
               lprc, buffer, cbCount, lpDx);
}

/*
 * The exact_textout() wrapper, unfortunately, destroys the useful
 * Windows `font linking' behaviour: automatic handling of Unicode
 * code points not supported in this font by falling back to a font
 * which does contain them. Therefore, we adopt a multi-layered
 * approach: for any potentially-bidi text, we use exact_textout(),
 * and for everything else we use a simple ExtTextOut as we did
 * before exact_textout() was introduced.
 */
static void general_textout(HDC hdc, int x, int y, CONST RECT *lprc,
                            unsigned short *lpString, UINT cbCount,
                            CONST INT *lpDx, bool opaque)
{
    int i, j, xp, xn;
    int bkmode = 0;
    bool got_bkmode = false;

    xp = xn = x;

    for (i = 0; i < (int)cbCount ;) {
        bool rtl = is_rtl(lpString[i]);

        xn += lpDx[i];

        for (j = i+1; j < (int)cbCount; j++) {
            if (rtl != is_rtl(lpString[j]))
                break;
            xn += lpDx[j];
        }

        /*
         * Now [i,j) indicates a maximal substring of lpString
         * which should be displayed using the same textout
         * function.
         */
        if (rtl) {
            exact_textout(hdc, xp, y, lprc, lpString+i, j-i,
                          font_varpitch ? NULL : lpDx+i, opaque);
        } else {
            ExtTextOutW(hdc, xp, y, ETO_CLIPPED | (opaque ? ETO_OPAQUE : 0),
                        lprc, lpString+i, j-i,
                        font_varpitch ? NULL : lpDx+i);
        }

        i = j;
        xp = xn;

        bkmode = GetBkMode(hdc);
        got_bkmode = true;
        SetBkMode(hdc, TRANSPARENT);
        opaque = false;
    }

    if (got_bkmode)
        SetBkMode(hdc, bkmode);
}

static int get_font_width(HDC hdc, const TEXTMETRIC *tm)
{
    int ret;
    /* Note that the TMPF_FIXED_PITCH bit is defined upside down :-( */
    if (!(tm->tmPitchAndFamily & TMPF_FIXED_PITCH)) {
        ret = tm->tmAveCharWidth;
    } else {
#define FIRST '0'
#define LAST '9'
        ABCFLOAT widths[LAST-FIRST + 1];
        int j;

        font_varpitch = true;
        font_dualwidth = true;
        if (GetCharABCWidthsFloat(hdc, FIRST, LAST, widths)) {
            ret = 0;
            for (j = 0; j < lenof(widths); j++) {
                int width = (int)(0.5 + widths[j].abcfA +
                                  widths[j].abcfB + widths[j].abcfC);
                if (ret < width)
                    ret = width;
            }
        } else {
            ret = tm->tmMaxCharWidth;
        }
#undef FIRST
#undef LAST
    }
    return ret;
}

/*
 * Initialise all the fonts we will need initially. There may be as many as
 * three or as few as one.  The other (potentially) twenty-one fonts are done
 * if/when they are needed.
 *
 * We also:
 *
 * - check the font width and height, correcting our guesses if
 *   necessary.
 *
 * - verify that the bold font is the same width as the ordinary
 *   one, and engage shadow bolding if not.
 *
 * - verify that the underlined font is the same width as the
 *   ordinary one (manual underlining by means of line drawing can
 *   be done in a pinch).
 *
 * - find a trust sigil icon that will look OK with the chosen font.
 */
static void init_fonts(int pick_width, int pick_height)
{
    TEXTMETRIC tm;
    CPINFO cpinfo;
    FontSpec *font;
    int fontsize[3];
    int i;
    int quality;
    HDC hdc;
    int fw_dontcare, fw_bold;

    for (i = 0; i < FONT_MAXNO; i++)
        fonts[i] = NULL;

    bold_font_mode = conf_get_int(conf, CONF_bold_style) & 1 ?
        BOLD_FONT : BOLD_NONE;
    bold_colours = conf_get_int(conf, CONF_bold_style) & 2 ? true : false;
    und_mode = UND_FONT;

    font = conf_get_fontspec(conf, CONF_font);
    if (font->isbold) {
        fw_dontcare = FW_BOLD;
        fw_bold = FW_HEAVY;
    } else {
        fw_dontcare = FW_DONTCARE;
        fw_bold = FW_BOLD;
    }

    hdc = GetDC(wgs.term_hwnd);

    if (pick_height)
        font_height = pick_height;
    else {
        font_height = font->height;
        if (font_height > 0) {
            font_height =
                -MulDiv(font_height, GetDeviceCaps(hdc, LOGPIXELSY), 72);
        }
    }
    font_width = pick_width;

    quality = conf_get_int(conf, CONF_font_quality);
#define f(i,c,w,u) \
    fonts[i] = CreateFont (font_height, font_width, 0, 0, w, false, u, false, \
                           c, OUT_DEFAULT_PRECIS, \
                           CLIP_DEFAULT_PRECIS, FONT_QUALITY(quality), \
                           FIXED_PITCH | FF_DONTCARE, font->name)

    f(FONT_NORMAL, font->charset, fw_dontcare, false);

    SelectObject(hdc, fonts[FONT_NORMAL]);
    GetTextMetrics(hdc, &tm);

    GetObject(fonts[FONT_NORMAL], sizeof(LOGFONT), &lfont);

    /* Note that the TMPF_FIXED_PITCH bit is defined upside down :-( */
    if (!(tm.tmPitchAndFamily & TMPF_FIXED_PITCH)) {
        font_varpitch = false;
        font_dualwidth = (tm.tmAveCharWidth != tm.tmMaxCharWidth);
    } else {
        font_varpitch = true;
        font_dualwidth = true;
    }
    if (pick_width == 0 || pick_height == 0) {
        font_height = tm.tmHeight;
        font_width = get_font_width(hdc, &tm);
    }

#ifdef RDB_DEBUG_PATCH
    debug("Primary font H=%d, AW=%d, MW=%d\n",
          tm.tmHeight, tm.tmAveCharWidth, tm.tmMaxCharWidth);
#endif

    {
        CHARSETINFO info;
        DWORD cset = tm.tmCharSet;
        memset(&info, 0xFF, sizeof(info));

        /* !!! Yes the next line is right */
        if (cset == OEM_CHARSET)
            ucsdata.font_codepage = GetOEMCP();
        else
            if (TranslateCharsetInfo ((DWORD *)(ULONG_PTR)cset,
                                      &info, TCI_SRCCHARSET))
                ucsdata.font_codepage = info.ciACP;
        else
            ucsdata.font_codepage = -1;

        GetCPInfo(ucsdata.font_codepage, &cpinfo);
        ucsdata.dbcs_screenfont = (cpinfo.MaxCharSize > 1);
    }

    f(FONT_UNDERLINE, font->charset, fw_dontcare, true);

    /*
     * Some fonts, e.g. 9-pt Courier, draw their underlines
     * outside their character cell. We successfully prevent
     * screen corruption by clipping the text output, but then
     * we lose the underline completely. Here we try to work
     * out whether this is such a font, and if it is, we set a
     * flag that causes underlines to be drawn by hand.
     *
     * Having tried other more sophisticated approaches (such
     * as examining the TEXTMETRIC structure or requesting the
     * height of a string), I think we'll do this the brute
     * force way: we create a small bitmap, draw an underlined
     * space on it, and test to see whether any pixels are
     * foreground-coloured. (Since we expect the underline to
     * go all the way across the character cell, we only search
     * down a single column of the bitmap, half way across.)
     */
    {
        HDC und_dc;
        HBITMAP und_bm, und_oldbm;
        int i;
        bool gotit;
        COLORREF c;

        und_dc = CreateCompatibleDC(hdc);
        und_bm = CreateCompatibleBitmap(hdc, font_width, font_height);
        und_oldbm = SelectObject(und_dc, und_bm);
        SelectObject(und_dc, fonts[FONT_UNDERLINE]);
        SetTextAlign(und_dc, TA_TOP | TA_LEFT | TA_NOUPDATECP);
        SetTextColor(und_dc, RGB(255, 255, 255));
        SetBkColor(und_dc, RGB(0, 0, 0));
        SetBkMode(und_dc, OPAQUE);
        ExtTextOut(und_dc, 0, 0, ETO_OPAQUE, NULL, " ", 1, NULL);
        gotit = false;
        for (i = 0; i < font_height; i++) {
            c = GetPixel(und_dc, font_width / 2, i);
            if (c != RGB(0, 0, 0))
                gotit = true;
        }
        SelectObject(und_dc, und_oldbm);
        DeleteObject(und_bm);
        DeleteDC(und_dc);
        if (!gotit) {
            und_mode = UND_LINE;
            DeleteObject(fonts[FONT_UNDERLINE]);
            fonts[FONT_UNDERLINE] = 0;
        }
    }

    if (bold_font_mode == BOLD_FONT) {
        f(FONT_BOLD, font->charset, fw_bold, false);
    }
#undef f

    descent = tm.tmAscent + 1;
    if (descent >= font_height)
        descent = font_height - 1;

    for (i = 0; i < 3; i++) {
        if (fonts[i]) {
            if (SelectObject(hdc, fonts[i]) && GetTextMetrics(hdc, &tm))
                fontsize[i] = get_font_width(hdc, &tm) + 256 * tm.tmHeight;
            else
                fontsize[i] = -i;
        } else
            fontsize[i] = -i;
    }

    ReleaseDC(wgs.term_hwnd, hdc);

    if (trust_icon != INVALID_HANDLE_VALUE) {
        DestroyIcon(trust_icon);
    }
    trust_icon = LoadImage(hinst, MAKEINTRESOURCE(IDI_MAINICON),
                           IMAGE_ICON, font_width*2, font_height,
                           LR_DEFAULTCOLOR);

    if (fontsize[FONT_UNDERLINE] != fontsize[FONT_NORMAL]) {
        und_mode = UND_LINE;
        DeleteObject(fonts[FONT_UNDERLINE]);
        fonts[FONT_UNDERLINE] = 0;
    }

    if (bold_font_mode == BOLD_FONT &&
        fontsize[FONT_BOLD] != fontsize[FONT_NORMAL]) {
        bold_font_mode = BOLD_SHADOW;
        DeleteObject(fonts[FONT_BOLD]);
        fonts[FONT_BOLD] = 0;
    }
    fontflag[0] = true;
    fontflag[1] = true;
    fontflag[2] = true;

    init_ucs(conf, &ucsdata);
}

static void another_font(int fontno)
{
    int basefont;
    int fw_dontcare, fw_bold, quality;
    int c, w, x;
    bool u;
    char *s;
    FontSpec *font;

    if (fontno < 0 || fontno >= FONT_MAXNO || fontflag[fontno])
        return;

    basefont = (fontno & ~(FONT_BOLDUND));
    if (basefont != fontno && !fontflag[basefont])
        another_font(basefont);

    font = conf_get_fontspec(conf, CONF_font);

    if (font->isbold) {
        fw_dontcare = FW_BOLD;
        fw_bold = FW_HEAVY;
    } else {
        fw_dontcare = FW_DONTCARE;
        fw_bold = FW_BOLD;
    }

    c = font->charset;
    w = fw_dontcare;
    u = false;
    s = font->name;
    x = font_width;

    if (fontno & FONT_WIDE)
        x *= 2;
    if (fontno & FONT_NARROW)
        x = (x+1)/2;
    if (fontno & FONT_OEM)
        c = OEM_CHARSET;
    if (fontno & FONT_BOLD)
        w = fw_bold;
    if (fontno & FONT_UNDERLINE)
        u = true;

    quality = conf_get_int(conf, CONF_font_quality);

    fonts[fontno] =
        CreateFont(font_height * (1 + !!(fontno & FONT_HIGH)), x, 0, 0, w,
                   false, u, false, c, OUT_DEFAULT_PRECIS,
                   CLIP_DEFAULT_PRECIS, FONT_QUALITY(quality),
                   DEFAULT_PITCH | FF_DONTCARE, s);

    fontflag[fontno] = true;
}

static void deinit_fonts(void)
{
    int i;
    for (i = 0; i < FONT_MAXNO; i++) {
        if (fonts[i])
            DeleteObject(fonts[i]);
        fonts[i] = 0;
        fontflag[i] = false;
    }

    if (trust_icon != INVALID_HANDLE_VALUE) {
        DestroyIcon(trust_icon);
    }
    trust_icon = INVALID_HANDLE_VALUE;
}

static void wintw_request_resize(TermWin *tw, int w, int h)
{
    int width, height;

    /* If the window is maximized suppress resizing attempts */
    if (IsZoomed(wgs.term_hwnd)) {
        if (conf_get_int(conf, CONF_resize_action) == RESIZE_TERM)
            return;
    }

    if (conf_get_int(conf, CONF_resize_action) == RESIZE_DISABLED) return;
    if (h == term->rows && w == term->cols) return;

    /* Sanity checks ... */
    {
        static int first_time = 1;
        static RECT ss;

        switch (first_time) {
          case 1:
            /* Get the size of the screen */
            if (get_fullscreen_rect(&ss))
                /* first_time = 0 */ ;
            else {
                first_time = 2;
                break;
            }
          case 0:
            /* Make sure the values are sane */
            width = (ss.right - ss.left - extra_width) / 4;
            height = (ss.bottom - ss.top - extra_height) / 6;

            if (w > width || h > height)
                return;
            if (w < 15)
                w = 15;
            if (h < 1)
                h = 1;
        }
    }

    term_size(term, h, w, conf_get_int(conf, CONF_savelines));

    if (conf_get_int(conf, CONF_resize_action) != RESIZE_FONT &&
        !IsZoomed(wgs.term_hwnd)) {
        width = extra_width + font_width * w;
        height = extra_height + font_height * h;

        SetWindowPos(wgs.term_hwnd, NULL, 0, 0, width, height,
            SWP_NOACTIVATE | SWP_NOCOPYBITS |
            SWP_NOMOVE | SWP_NOZORDER);
    } else
        reset_window(0);

    InvalidateRect(wgs.term_hwnd, NULL, true);
}

static void reset_window(int reinit) {
    /*
     * This function decides how to resize or redraw when the
     * user changes something.
     *
     * This function doesn't like to change the terminal size but if the
     * font size is locked that may be it's only soluion.
     */
    int win_width, win_height, resize_action, window_border;
    RECT cr, wr;

#ifdef RDB_DEBUG_PATCH
    debug("reset_window()\n");
#endif

    /* Current window sizes ... */
    GetWindowRect(wgs.term_hwnd, &wr);
    GetClientRect(wgs.term_hwnd, &cr);

    win_width  = cr.right - cr.left;
    win_height = cr.bottom - cr.top;

    resize_action = conf_get_int(conf, CONF_resize_action);
    window_border = conf_get_int(conf, CONF_window_border);

    if (resize_action == RESIZE_DISABLED)
        reinit = 2;

    /* Are we being forced to reload the fonts ? */
    if (reinit>1) {
#ifdef RDB_DEBUG_PATCH
        debug("reset_window() -- Forced deinit\n");
#endif
        deinit_fonts();
        init_fonts(0,0);
    }

    /* Oh, looks like we're minimised */
    if (win_width == 0 || win_height == 0)
        return;

    /* Is the window out of position ? */
    if ( !reinit &&
            (offset_width != (win_width-font_width*term->cols)/2 ||
             offset_height != (win_height-font_height*term->rows)/2) ){
        offset_width = (win_width-font_width*term->cols)/2;
        offset_height = (win_height-font_height*term->rows)/2;
        InvalidateRect(wgs.term_hwnd, NULL, true);
#ifdef RDB_DEBUG_PATCH
        debug("reset_window() -> Reposition terminal\n");
#endif
    }

    if (IsZoomed(wgs.term_hwnd)) {
        /* We're fullscreen, this means we must not change the size of
         * the window so it's the font size or the terminal itself.
         */

        extra_width = wr.right - wr.left - cr.right + cr.left;
        extra_height = wr.bottom - wr.top - cr.bottom + cr.top;

        if (resize_action != RESIZE_TERM) {
            if (font_width != win_width/term->cols ||
                font_height != win_height/term->rows) {
                deinit_fonts();
                init_fonts(win_width/term->cols, win_height/term->rows);
                offset_width = (win_width-font_width*term->cols)/2;
                offset_height = (win_height-font_height*term->rows)/2;
                InvalidateRect(wgs.term_hwnd, NULL, true);
#ifdef RDB_DEBUG_PATCH
                debug("reset_window() -> Z font resize to (%d, %d)\n",
                      font_width, font_height);
#endif
            }
        } else {
            if (font_width * term->cols != win_width ||
                font_height * term->rows != win_height) {
                /* Our only choice at this point is to change the
                 * size of the terminal; Oh well.
                 */
                term_size(term, win_height/font_height, win_width/font_width,
                          conf_get_int(conf, CONF_savelines));
                offset_width = (win_width-font_width*term->cols)/2;
                offset_height = (win_height-font_height*term->rows)/2;
                InvalidateRect(wgs.term_hwnd, NULL, true);
#ifdef RDB_DEBUG_PATCH
                debug("reset_window() -> Zoomed term_size\n");
#endif
            }
        }
        return;
    }

    /* Hmm, a force re-init means we should ignore the current window
     * so we resize to the default font size.
     */
    if (reinit>0) {
#ifdef RDB_DEBUG_PATCH
        debug("reset_window() -> Forced re-init\n");
#endif

        offset_width = offset_height = window_border;
        extra_width = wr.right - wr.left - cr.right + cr.left + offset_width*2;
        extra_height = wr.bottom - wr.top - cr.bottom + cr.top +offset_height*2;

        if (win_width != font_width*term->cols + offset_width*2 ||
            win_height != font_height*term->rows + offset_height*2) {

            /* If this is too large windows will resize it to the maximum
             * allowed window size, we will then be back in here and resize
             * the font or terminal to fit.
             */
            SetWindowPos(wgs.term_hwnd, NULL, 0, 0,
                         font_width*term->cols + extra_width,
                         font_height*term->rows + extra_height,
                         SWP_NOMOVE | SWP_NOZORDER);
        }

        InvalidateRect(wgs.term_hwnd, NULL, true);
        return;
    }

    /* Okay the user doesn't want us to change the font so we try the
     * window. But that may be too big for the screen which forces us
     * to change the terminal.
     */
    if ((resize_action == RESIZE_TERM && reinit<=0) ||
        (resize_action == RESIZE_EITHER && reinit<0) ||
            reinit>0) {
        offset_width = offset_height = window_border;
        extra_width = wr.right - wr.left - cr.right + cr.left + offset_width*2;
        extra_height = wr.bottom - wr.top - cr.bottom + cr.top +offset_height*2;

        if (win_width != font_width*term->cols + offset_width*2 ||
            win_height != font_height*term->rows + offset_height*2) {

            static RECT ss;
            int width, height;

                get_fullscreen_rect(&ss);

            width = (ss.right - ss.left - extra_width) / font_width;
            height = (ss.bottom - ss.top - extra_height) / font_height;

            /* Grrr too big */
            if ( term->rows > height || term->cols > width ) {
                if (resize_action == RESIZE_EITHER) {
                    /* Make the font the biggest we can */
                    if (term->cols > width)
                        font_width = (ss.right - ss.left - extra_width)
                            / term->cols;
                    if (term->rows > height)
                        font_height = (ss.bottom - ss.top - extra_height)
                            / term->rows;

                    deinit_fonts();
                    init_fonts(font_width, font_height);

                    width = (ss.right - ss.left - extra_width) / font_width;
                    height = (ss.bottom - ss.top - extra_height) / font_height;
                } else {
                    if ( height > term->rows ) height = term->rows;
                    if ( width > term->cols )  width = term->cols;
                    term_size(term, height, width,
                              conf_get_int(conf, CONF_savelines));
#ifdef RDB_DEBUG_PATCH
                    debug("reset_window() -> term resize to (%d,%d)\n",
                          height, width);
#endif
                }
            }

            SetWindowPos(wgs.term_hwnd, NULL, 0, 0,
                         font_width*term->cols + extra_width,
                         font_height*term->rows + extra_height,
                         SWP_NOMOVE | SWP_NOZORDER);

            InvalidateRect(wgs.term_hwnd, NULL, true);
#ifdef RDB_DEBUG_PATCH
            debug("reset_window() -> window resize to (%d,%d)\n",
                  font_width*term->cols + extra_width,
                  font_height*term->rows + extra_height);
#endif
        }
        return;
    }

    /* We're allowed to or must change the font but do we want to ?  */

    if (font_width != (win_width-window_border*2)/term->cols ||
        font_height != (win_height-window_border*2)/term->rows) {

        deinit_fonts();
        init_fonts((win_width-window_border*2)/term->cols,
                   (win_height-window_border*2)/term->rows);
        offset_width = (win_width-font_width*term->cols)/2;
        offset_height = (win_height-font_height*term->rows)/2;

        extra_width = wr.right - wr.left - cr.right + cr.left +offset_width*2;
        extra_height = wr.bottom - wr.top - cr.bottom + cr.top+offset_height*2;

        InvalidateRect(wgs.term_hwnd, NULL, true);
#ifdef RDB_DEBUG_PATCH
        debug("reset_window() -> font resize to (%d,%d)\n",
              font_width, font_height);
#endif
    }
}

static void set_input_locale(HKL kl)
{
    char lbuf[20];

    GetLocaleInfo(LOWORD(kl), LOCALE_IDEFAULTANSICODEPAGE,
                  lbuf, sizeof(lbuf));

    kbd_codepage = atoi(lbuf);
}

static void click(Mouse_Button b, int x, int y,
                  bool shift, bool ctrl, bool alt)
{
    int thistime = GetMessageTime();

    if (send_raw_mouse &&
        !(shift && conf_get_bool(conf, CONF_mouse_override))) {
        lastbtn = MBT_NOTHING;
        term_mouse(term, b, translate_button(b), MA_CLICK,
                   x, y, shift, ctrl, alt);
        return;
    }

    if (lastbtn == b && thistime - lasttime < dbltime) {
        lastact = (lastact == MA_CLICK ? MA_2CLK :
                   lastact == MA_2CLK ? MA_3CLK :
                   lastact == MA_3CLK ? MA_CLICK : MA_NOTHING);
    } else {
        lastbtn = b;
        lastact = MA_CLICK;
    }
    if (lastact != MA_NOTHING)
        term_mouse(term, b, translate_button(b), lastact,
                   x, y, shift, ctrl, alt);
    lasttime = thistime;
}

/*
 * Translate a raw mouse button designation (LEFT, MIDDLE, RIGHT)
 * into a cooked one (SELECT, EXTEND, PASTE).
 */
static Mouse_Button translate_button(Mouse_Button button)
{
    if (button == MBT_LEFT)
        return MBT_SELECT;
    if (button == MBT_MIDDLE)
        return conf_get_int(conf, CONF_mouse_is_xterm) == 1 ?
        MBT_PASTE : MBT_EXTEND;
    if (button == MBT_RIGHT)
        return conf_get_int(conf, CONF_mouse_is_xterm) == 1 ?
        MBT_EXTEND : MBT_PASTE;
    return 0;                          /* shouldn't happen */
}

static void show_mouseptr(bool show)
{
    /* NB that the counter in ShowCursor() is also frobbed by
     * update_mouse_pointer() */
    static bool cursor_visible = true;
    if (!conf_get_bool(conf, CONF_hide_mouseptr))
        show = true;                   /* override if this feature disabled */
    if (cursor_visible && !show)
        ShowCursor(false);
    else if (!cursor_visible && show)
        ShowCursor(true);
    cursor_visible = show;
}

static bool is_alt_pressed(void)
{
    BYTE keystate[256];
    int r = GetKeyboardState(keystate);
    if (!r)
        return false;
    if (keystate[VK_MENU] & 0x80)
        return true;
    if (keystate[VK_RMENU] & 0x80)
        return true;
    return false;
}

static bool resizing;

static void win_seat_notify_remote_exit(Seat *seat)
{
    int exitcode, close_on_exit;

    if (!session_closed &&
        (exitcode = backend_exitcode(backend)) >= 0) {
        close_on_exit = conf_get_int(conf, CONF_close_on_exit);
        /* Abnormal exits will already have set session_closed and taken
         * appropriate action. */
        if (close_on_exit == FORCE_ON ||
            (close_on_exit == AUTO && exitcode != INT_MAX)) {
            PostQuitMessage(0);
        } else {
            queue_toplevel_callback(close_session, NULL);
            session_closed = true;
            /* exitcode == INT_MAX indicates that the connection was closed
             * by a fatal error, so an error box will be coming our way and
             * we should not generate this informational one. */
            if (exitcode != INT_MAX)
                MessageBox(wgs.term_hwnd, "Connection closed by remote host",
                           appname, MB_OK | MB_ICONINFORMATION);
        }
    }
}

void timer_change_notify(unsigned long next)
{
    unsigned long now = GETTICKCOUNT();
    long ticks;
    if (now - next < INT_MAX)
        ticks = 0;
    else
        ticks = next - now;
    KillTimer(wgs.term_hwnd, TIMING_TIMER_ID);
    SetTimer(wgs.term_hwnd, TIMING_TIMER_ID, ticks, NULL);
    timing_next_time = next;
}

static void conf_cache_data(void)
{
    /* Cache some items from conf to speed lookups in very hot code */
    cursor_type = conf_get_int(conf, CONF_cursor_type);
    vtmode = conf_get_int(conf, CONF_vtmode);
}

static const int clips_system[] = { CLIP_SYSTEM };

static HDC make_hdc(void)
{
    HDC hdc;

    if (!wgs.term_hwnd)
        return NULL;

    hdc = GetDC(wgs.term_hwnd);
    if (!hdc)
        return NULL;

    SelectPalette(hdc, pal, false);
    return hdc;
}

static void free_hdc(HDC hdc)
{
    assert(wgs.term_hwnd);
    SelectPalette(hdc, GetStockObject(DEFAULT_PALETTE), false);
    ReleaseDC(wgs.term_hwnd, hdc);
}

static LRESULT CALLBACK WndProc(HWND hwnd, UINT message,
                                WPARAM wParam, LPARAM lParam)
{
    HDC hdc;
    static bool ignore_clip = false;
    static bool need_backend_resize = false;
    static bool fullscr_on_max = false;
    static bool processed_resize = false;
    static UINT last_mousemove = 0;
    int resize_action;

    switch (message) {
      case WM_TIMER:
        if ((UINT_PTR)wParam == TIMING_TIMER_ID) {
            unsigned long next;

            KillTimer(hwnd, TIMING_TIMER_ID);
            if (run_timers(timing_next_time, &next)) {
                timer_change_notify(next);
            } else {
            }
        }
        return 0;
      case WM_CREATE:
        break;
      case WM_CLOSE: {
        char *str;
        show_mouseptr(true);
        str = dupprintf("%s Exit Confirmation", appname);
        if (session_closed || !conf_get_bool(conf, CONF_warn_on_close) ||
            MessageBox(hwnd,
                       "Are you sure you want to close this session?",
                       str, MB_ICONWARNING | MB_OKCANCEL | MB_DEFBUTTON1)
            == IDOK)
            DestroyWindow(hwnd);
        sfree(str);
        return 0;
      }
      case WM_DESTROY:
        show_mouseptr(true);
        PostQuitMessage(0);
        return 0;
      case WM_INITMENUPOPUP:
        if ((HMENU)wParam == savedsess_menu) {
            /* About to pop up Saved Sessions sub-menu.
             * Refresh the session list. */
            get_sesslist(&sesslist, false); /* free */
            get_sesslist(&sesslist, true);
            update_savedsess_menu();
            return 0;
        }
        break;
      case WM_COMMAND:
      case WM_SYSCOMMAND:
        switch (wParam & ~0xF) {       /* low 4 bits reserved to Windows */
          case IDM_SHOWLOG:
            showeventlog(hwnd);
            break;
          case IDM_NEWSESS:
          case IDM_DUPSESS:
          case IDM_SAVEDSESS: {
            char b[2048];
            char *cl;
            const char *argprefix;
            bool inherit_handles;
            STARTUPINFO si;
            PROCESS_INFORMATION pi;
            HANDLE filemap = NULL;

            if (restricted_acl())
                argprefix = "&R";
            else
                argprefix = "";

            if (wParam == IDM_DUPSESS) {
              /*
               * Allocate a file-mapping memory chunk for the
               * config structure.
               */
              SECURITY_ATTRIBUTES sa;
              strbuf *serbuf;
              void *p;
              int size;

              serbuf = strbuf_new();
              conf_serialise(BinarySink_UPCAST(serbuf), conf);
              size = serbuf->len;

              sa.nLength = sizeof(sa);
              sa.lpSecurityDescriptor = NULL;
              sa.bInheritHandle = true;
              filemap = CreateFileMapping(INVALID_HANDLE_VALUE,
                                          &sa,
                                          PAGE_READWRITE,
                                          0, size, NULL);
              if (filemap && filemap != INVALID_HANDLE_VALUE) {
                p = MapViewOfFile(filemap, FILE_MAP_WRITE, 0, 0, size);
                if (p) {
                  memcpy(p, serbuf->s, size);
                  UnmapViewOfFile(p);
                }
              }

              strbuf_free(serbuf);
              inherit_handles = true;
              cl = dupprintf("putty %s&%p:%u", argprefix,
                             filemap, (unsigned)size);
            } else if (wParam == IDM_SAVEDSESS) {
              unsigned int sessno = ((lParam - IDM_SAVED_MIN)
                                     / MENU_SAVED_STEP) + 1;
              if (sessno < (unsigned)sesslist.nsessions) {
                const char *session = sesslist.sessions[sessno];
                cl = dupprintf("putty %s@%s", argprefix, session);
                inherit_handles = false;
              } else
                  break;
            } else /* IDM_NEWSESS */ {
              cl = dupprintf("putty%s%s",
                             *argprefix ? " " : "",
                             argprefix);
              inherit_handles = false;
            }

            GetModuleFileName(NULL, b, sizeof(b) - 1);
            si.cb = sizeof(si);
            si.lpReserved = NULL;
            si.lpDesktop = NULL;
            si.lpTitle = NULL;
            si.dwFlags = 0;
            si.cbReserved2 = 0;
            si.lpReserved2 = NULL;
            CreateProcess(b, cl, NULL, NULL, inherit_handles,
                          NORMAL_PRIORITY_CLASS, NULL, NULL, &si, &pi);
            CloseHandle(pi.hProcess);
            CloseHandle(pi.hThread);

            if (filemap)
                CloseHandle(filemap);
            sfree(cl);
            break;
          }
          case IDM_RESTART:
            if (!backend) {
                lp_eventlog(&wgs.logpolicy, "----- Session restarted -----");
                term_pwron(term, false);
                start_backend();
            }

            break;
          case IDM_RECONF: {
            Conf *prev_conf;
            int init_lvl = 1;
            bool reconfig_result;

            if (reconfiguring)
                break;
            else
                reconfiguring = true;

            /*
             * Copy the current window title into the stored
             * previous configuration, so that doing nothing to
             * the window title field in the config box doesn't
             * reset the title to its startup state.
             */
            conf_set_str(conf, CONF_wintitle, window_name);

            prev_conf = conf_copy(conf);

            reconfig_result = do_reconfig(
                hwnd, conf, backend ? backend_cfg_info(backend) : 0);
            reconfiguring = false;
            if (!reconfig_result) {
              conf_free(prev_conf);
              break;
            }

            conf_cache_data();

            resize_action = conf_get_int(conf, CONF_resize_action);
            {
              /* Disable full-screen if resizing forbidden */
              int i;
              for (i = 0; i < lenof(popup_menus); i++)
                  EnableMenuItem(popup_menus[i].menu, IDM_FULLSCREEN,
                                 MF_BYCOMMAND |
                                 (resize_action == RESIZE_DISABLED
                                  ? MF_GRAYED : MF_ENABLED));
              /* Gracefully unzoom if necessary */
              if (IsZoomed(hwnd) && (resize_action == RESIZE_DISABLED))
                  ShowWindow(hwnd, SW_RESTORE);
            }

            /* Pass new config data to the logging module */
            log_reconfig(logctx, conf);

            sfree(logpal);
            /*
             * Flush the line discipline's edit buffer in the
             * case where local editing has just been disabled.
             */
            if (ldisc) {
              ldisc_configure(ldisc, conf);
              ldisc_echoedit_update(ldisc);
            }
            if (pal)
                DeleteObject(pal);
            logpal = NULL;
            pal = NULL;
            conftopalette();
            init_palette();

            /* Pass new config data to the terminal */
            term_reconfig(term, conf);
            setup_clipboards(term, conf);

            /* Pass new config data to the back end */
            if (backend)
                backend_reconfig(backend, conf);

            /* Screen size changed ? */
            if (conf_get_int(conf, CONF_height) !=
                conf_get_int(prev_conf, CONF_height) ||
                conf_get_int(conf, CONF_width) !=
                conf_get_int(prev_conf, CONF_width) ||
                conf_get_int(conf, CONF_savelines) !=
                conf_get_int(prev_conf, CONF_savelines) ||
                resize_action == RESIZE_FONT ||
                (resize_action == RESIZE_EITHER && IsZoomed(hwnd)) ||
                resize_action == RESIZE_DISABLED)
                term_size(term, conf_get_int(conf, CONF_height),
                          conf_get_int(conf, CONF_width),
                          conf_get_int(conf, CONF_savelines));

            /* Enable or disable the scroll bar, etc */
            {
              LONG nflg, flag = GetWindowLongPtr(hwnd, GWL_STYLE);
              LONG nexflag, exflag =
                  GetWindowLongPtr(hwnd, GWL_EXSTYLE);

              nexflag = exflag;
              if (conf_get_bool(conf, CONF_alwaysontop) !=
                  conf_get_bool(prev_conf, CONF_alwaysontop)) {
                if (conf_get_bool(conf, CONF_alwaysontop)) {
                  nexflag |= WS_EX_TOPMOST;
                  SetWindowPos(hwnd, HWND_TOPMOST, 0, 0, 0, 0,
                               SWP_NOMOVE | SWP_NOSIZE);
                } else {
                  nexflag &= ~(WS_EX_TOPMOST);
                  SetWindowPos(hwnd, HWND_NOTOPMOST, 0, 0, 0, 0,
                               SWP_NOMOVE | SWP_NOSIZE);
                }
              }
              if (conf_get_bool(conf, CONF_sunken_edge))
                  nexflag |= WS_EX_CLIENTEDGE;
              else
                  nexflag &= ~(WS_EX_CLIENTEDGE);

              nflg = flag;
              if (conf_get_bool(conf, is_full_screen() ?
                                CONF_scrollbar_in_fullscreen :
                                CONF_scrollbar))
                  nflg |= WS_VSCROLL;
              else
                  nflg &= ~WS_VSCROLL;

              if (resize_action == RESIZE_DISABLED ||
                  is_full_screen())
                  nflg &= ~WS_THICKFRAME;
              else
                  nflg |= WS_THICKFRAME;

              if (resize_action == RESIZE_DISABLED)
                  nflg &= ~WS_MAXIMIZEBOX;
              else
                  nflg |= WS_MAXIMIZEBOX;

              if (nflg != flag || nexflag != exflag) {
                if (nflg != flag)
                    SetWindowLongPtr(hwnd, GWL_STYLE, nflg);
                if (nexflag != exflag)
                    SetWindowLongPtr(hwnd, GWL_EXSTYLE, nexflag);

                SetWindowPos(hwnd, NULL, 0, 0, 0, 0,
                             SWP_NOACTIVATE | SWP_NOCOPYBITS |
                             SWP_NOMOVE | SWP_NOSIZE | SWP_NOZORDER |
                             SWP_FRAMECHANGED);

                init_lvl = 2;
              }
            }

<<<<<<< HEAD
                /*
                * PuttyFeature: Prevent Sleep
                */
                if (conf_get_int(conf, CONF_prevent_sleep) != conf_get_int(prev_conf, CONF_prevent_sleep)) {
                    ModifyWindowThreadExecution(conf_get_bool(conf, CONF_prevent_sleep));
                }

                {
                    FontSpec *font = conf_get_fontspec(conf, CONF_font);
                    FontSpec *prev_font = conf_get_fontspec(prev_conf,
                                                             CONF_font);

                    if (!strcmp(font->name, prev_font->name) ||
                        !strcmp(conf_get_str(conf, CONF_line_codepage),
                                conf_get_str(prev_conf, CONF_line_codepage)) ||
                        font->isbold != prev_font->isbold ||
                        font->height != prev_font->height ||
                        font->charset != prev_font->charset ||
                        conf_get_int(conf, CONF_font_quality) !=
                        conf_get_int(prev_conf, CONF_font_quality) ||
                        conf_get_int(conf, CONF_vtmode) !=
                        conf_get_int(prev_conf, CONF_vtmode) ||
                        conf_get_int(conf, CONF_bold_style) !=
                        conf_get_int(prev_conf, CONF_bold_style) ||
                        resize_action == RESIZE_DISABLED ||
                        resize_action == RESIZE_EITHER ||
                        resize_action != conf_get_int(prev_conf,
                                                      CONF_resize_action))
                        init_lvl = 2;
                }
=======
            /* Oops */
            if (resize_action == RESIZE_DISABLED && IsZoomed(hwnd)) {
              force_normal(hwnd);
              init_lvl = 2;
            }
>>>>>>> 77516578

            win_set_title(wintw, conf_get_str(conf, CONF_wintitle));
            if (IsIconic(hwnd)) {
              SetWindowText(hwnd,
                            conf_get_bool(conf, CONF_win_name_always) ?
                            window_name : icon_name);
            }

            {
              FontSpec *font = conf_get_fontspec(conf, CONF_font);
              FontSpec *prev_font = conf_get_fontspec(prev_conf,
                                                      CONF_font);

              if (!strcmp(font->name, prev_font->name) ||
                  !strcmp(conf_get_str(conf, CONF_line_codepage),
                          conf_get_str(prev_conf, CONF_line_codepage)) ||
                  font->isbold != prev_font->isbold ||
                  font->height != prev_font->height ||
                  font->charset != prev_font->charset ||
                  conf_get_int(conf, CONF_font_quality) !=
                  conf_get_int(prev_conf, CONF_font_quality) ||
                  conf_get_int(conf, CONF_vtmode) !=
                  conf_get_int(prev_conf, CONF_vtmode) ||
                  conf_get_int(conf, CONF_bold_style) !=
                  conf_get_int(prev_conf, CONF_bold_style) ||
                  resize_action == RESIZE_DISABLED ||
                  resize_action == RESIZE_EITHER ||
                  resize_action != conf_get_int(prev_conf,
                                                CONF_resize_action))
                  init_lvl = 2;
            }

            InvalidateRect(hwnd, NULL, true);
            reset_window(init_lvl);

            conf_free(prev_conf);
            break;
          }
          case IDM_COPYALL:
            term_copyall(term, clips_system, lenof(clips_system));
            break;
          case IDM_COPY:
            term_request_copy(term, clips_system, lenof(clips_system));
            break;
          case IDM_PASTE:
            term_request_paste(term, CLIP_SYSTEM);
            break;
          case IDM_CLRSB:
            term_clrsb(term);
            break;
          case IDM_RESET:
            term_pwron(term, true);
            if (ldisc)
                ldisc_echoedit_update(ldisc);
            break;
          case IDM_ABOUT:
            showabout(hwnd);
            break;
          case IDM_HELP:
            launch_help(hwnd, NULL);
            break;
          case SC_MOUSEMENU:
            /*
             * We get this if the System menu has been activated
             * using the mouse.
             */
            show_mouseptr(true);
            break;
          case SC_KEYMENU:
            /*
             * We get this if the System menu has been activated
             * using the keyboard. This might happen from within
             * TranslateKey, in which case it really wants to be
             * followed by a `space' character to actually _bring
             * the menu up_ rather than just sitting there in
             * `ready to appear' state.
             */
            show_mouseptr(true);    /* make sure pointer is visible */
            if( lParam == 0 )
                PostMessage(hwnd, WM_CHAR, ' ', 0);
            break;
          case IDM_FULLSCREEN:
            flip_full_screen();
            break;
          default:
            if (wParam >= IDM_SAVED_MIN && wParam < IDM_SAVED_MAX) {
                SendMessage(hwnd, WM_SYSCOMMAND, IDM_SAVEDSESS, wParam);
            }
            if (wParam >= IDM_SPECIAL_MIN && wParam <= IDM_SPECIAL_MAX) {
                int i = (wParam - IDM_SPECIAL_MIN) / 0x10;
                /*
                 * Ensure we haven't been sent a bogus SYSCOMMAND
                 * which would cause us to reference invalid memory
                 * and crash. Perhaps I'm just too paranoid here.
                 */
                if (i >= n_specials)
                    break;
                if (backend)
                    backend_special(
                        backend, specials[i].code, specials[i].arg);
            }
        }
        break;

#define X_POS(l) ((int)(short)LOWORD(l))
#define Y_POS(l) ((int)(short)HIWORD(l))

#define TO_CHR_X(x) ((((x)<0 ? (x)-font_width+1 : (x))-offset_width) / font_width)
#define TO_CHR_Y(y) ((((y)<0 ? (y)-font_height+1: (y))-offset_height) / font_height)
      case WM_LBUTTONDOWN:
      case WM_MBUTTONDOWN:
      case WM_RBUTTONDOWN:
      case WM_LBUTTONUP:
      case WM_MBUTTONUP:
      case WM_RBUTTONUP:
        if (message == WM_RBUTTONDOWN &&
            ((wParam & MK_CONTROL) ||
             (conf_get_int(conf, CONF_mouse_is_xterm) == 2))) {
            POINT cursorpos;

            show_mouseptr(true);    /* make sure pointer is visible */
            GetCursorPos(&cursorpos);
            TrackPopupMenu(popup_menus[CTXMENU].menu,
                           TPM_LEFTALIGN | TPM_TOPALIGN | TPM_RIGHTBUTTON,
                           cursorpos.x, cursorpos.y,
                           0, hwnd, NULL);
            break;
        }
        {
            int button;
            bool press;

            switch (message) {
              case WM_LBUTTONDOWN:
                button = MBT_LEFT;
                wParam |= MK_LBUTTON;
                press = true;
                break;
              case WM_MBUTTONDOWN:
                button = MBT_MIDDLE;
                wParam |= MK_MBUTTON;
                press = true;
                break;
              case WM_RBUTTONDOWN:
                button = MBT_RIGHT;
                wParam |= MK_RBUTTON;
                press = true;
                break;
              case WM_LBUTTONUP:
                button = MBT_LEFT;
                wParam &= ~MK_LBUTTON;
                press = false;
                break;
              case WM_MBUTTONUP:
                button = MBT_MIDDLE;
                wParam &= ~MK_MBUTTON;
                press = false;
                break;
              case WM_RBUTTONUP:
                button = MBT_RIGHT;
                wParam &= ~MK_RBUTTON;
                press = false;
                break;
              default: /* shouldn't happen */
                button = 0;
                press = false;
            }
            show_mouseptr(true);
            /*
             * Special case: in full-screen mode, if the left
             * button is clicked in the very top left corner of the
             * window, we put up the System menu instead of doing
             * selection.
             */
            {
                bool mouse_on_hotspot = false;
                POINT pt;

                GetCursorPos(&pt);
#ifndef NO_MULTIMON
                {
                    HMONITOR mon;
                    MONITORINFO mi;

                    mon = MonitorFromPoint(pt, MONITOR_DEFAULTTONULL);

                    if (mon != NULL) {
                        mi.cbSize = sizeof(MONITORINFO);
                        GetMonitorInfo(mon, &mi);

                        if (mi.rcMonitor.left == pt.x &&
                            mi.rcMonitor.top == pt.y) {
                            mouse_on_hotspot = true;
                        }
                    }
                }
#else
                if (pt.x == 0 && pt.y == 0) {
                    mouse_on_hotspot = true;
                }
#endif
                if (is_full_screen() && press &&
                    button == MBT_LEFT && mouse_on_hotspot) {
                    SendMessage(hwnd, WM_SYSCOMMAND, SC_MOUSEMENU,
                                MAKELPARAM(pt.x, pt.y));
                    return 0;
                }
            }

            if (press) {
                click(button,
                      TO_CHR_X(X_POS(lParam)), TO_CHR_Y(Y_POS(lParam)),
                      wParam & MK_SHIFT, wParam & MK_CONTROL,
                      is_alt_pressed());
                SetCapture(hwnd);
            } else {
                term_mouse(term, button, translate_button(button), MA_RELEASE,
                           TO_CHR_X(X_POS(lParam)),
                           TO_CHR_Y(Y_POS(lParam)), wParam & MK_SHIFT,
                           wParam & MK_CONTROL, is_alt_pressed());
                if (!(wParam & (MK_LBUTTON | MK_MBUTTON | MK_RBUTTON)))
                    ReleaseCapture();
            }
        }
        return 0;
      case WM_MOUSEMOVE: {
        /*
         * Windows seems to like to occasionally send MOUSEMOVE
         * events even if the mouse hasn't moved. Don't unhide
         * the mouse pointer in this case.
         */
        static WPARAM wp = 0;
        static LPARAM lp = 0;
        if (wParam != wp || lParam != lp ||
            last_mousemove != WM_MOUSEMOVE) {
          show_mouseptr(true);
          wp = wParam; lp = lParam;
          last_mousemove = WM_MOUSEMOVE;
        }
        /*
         * Add the mouse position and message time to the random
         * number noise.
         */
        noise_ultralight(NOISE_SOURCE_MOUSEPOS, lParam);

        if (wParam & (MK_LBUTTON | MK_MBUTTON | MK_RBUTTON) &&
            GetCapture() == hwnd) {
            Mouse_Button b;
            if (wParam & MK_LBUTTON)
                b = MBT_LEFT;
            else if (wParam & MK_MBUTTON)
                b = MBT_MIDDLE;
            else
                b = MBT_RIGHT;
            term_mouse(term, b, translate_button(b), MA_DRAG,
                       TO_CHR_X(X_POS(lParam)),
                       TO_CHR_Y(Y_POS(lParam)), wParam & MK_SHIFT,
                       wParam & MK_CONTROL, is_alt_pressed());
        }
        return 0;
      }
      case WM_NCMOUSEMOVE: {
        static WPARAM wp = 0;
        static LPARAM lp = 0;
        if (wParam != wp || lParam != lp ||
            last_mousemove != WM_NCMOUSEMOVE) {
          show_mouseptr(true);
          wp = wParam; lp = lParam;
          last_mousemove = WM_NCMOUSEMOVE;
        }
        noise_ultralight(NOISE_SOURCE_MOUSEPOS, lParam);
        break;
      }
      case WM_IGNORE_CLIP:
        ignore_clip = wParam;          /* don't panic on DESTROYCLIPBOARD */
        break;
      case WM_DESTROYCLIPBOARD:
        if (!ignore_clip)
            term_lost_clipboard_ownership(term, CLIP_SYSTEM);
        ignore_clip = false;
        return 0;
      case WM_PAINT: {
        PAINTSTRUCT p;

        HideCaret(hwnd);
        hdc = BeginPaint(hwnd, &p);
        if (pal) {
          SelectPalette(hdc, pal, true);
          RealizePalette(hdc);
        }

        /*
         * We have to be careful about term_paint(). It will
         * set a bunch of character cells to INVALID and then
         * call do_paint(), which will redraw those cells and
         * _then mark them as done_. This may not be accurate:
         * when painting in WM_PAINT context we are restricted
         * to the rectangle which has just been exposed - so if
         * that only covers _part_ of a character cell and the
         * rest of it was already visible, that remainder will
         * not be redrawn at all. Accordingly, we must not
         * paint any character cell in a WM_PAINT context which
         * already has a pending update due to terminal output.
         * The simplest solution to this - and many, many
         * thanks to Hung-Te Lin for working all this out - is
         * not to do any actual painting at _all_ if there's a
         * pending terminal update: just mark the relevant
         * character cells as INVALID and wait for the
         * scheduled full update to sort it out.
         *
         * I have a suspicion this isn't the _right_ solution.
         * An alternative approach would be to have terminal.c
         * separately track what _should_ be on the terminal
         * screen and what _is_ on the terminal screen, and
         * have two completely different types of redraw (one
         * for full updates, which syncs the former with the
         * terminal itself, and one for WM_PAINT which syncs
         * the latter with the former); yet another possibility
         * would be to have the Windows front end do what the
         * GTK one already does, and maintain a bitmap of the
         * current terminal appearance so that WM_PAINT becomes
         * completely trivial. However, this should do for now.
         */
        assert(!wintw_hdc);
        wintw_hdc = hdc;
        term_paint(term,
                   (p.rcPaint.left-offset_width)/font_width,
                   (p.rcPaint.top-offset_height)/font_height,
                   (p.rcPaint.right-offset_width-1)/font_width,
                   (p.rcPaint.bottom-offset_height-1)/font_height,
                   !term->window_update_pending);
        wintw_hdc = NULL;

        if (p.fErase ||
            p.rcPaint.left  < offset_width  ||
            p.rcPaint.top   < offset_height ||
            p.rcPaint.right >= offset_width + font_width*term->cols ||
            p.rcPaint.bottom>= offset_height + font_height*term->rows)
        {
          HBRUSH fillcolour, oldbrush;
          HPEN   edge, oldpen;
          fillcolour = CreateSolidBrush (
              colours[ATTR_DEFBG>>ATTR_BGSHIFT]);
          oldbrush = SelectObject(hdc, fillcolour);
          edge = CreatePen(PS_SOLID, 0,
                           colours[ATTR_DEFBG>>ATTR_BGSHIFT]);
          oldpen = SelectObject(hdc, edge);

          /*
           * Jordan Russell reports that this apparently
           * ineffectual IntersectClipRect() call masks a
           * Windows NT/2K bug causing strange display
           * problems when the PuTTY window is taller than
           * the primary monitor. It seems harmless enough...
           */
          IntersectClipRect(hdc,
                            p.rcPaint.left, p.rcPaint.top,
                            p.rcPaint.right, p.rcPaint.bottom);

          ExcludeClipRect(hdc,
                          offset_width, offset_height,
                          offset_width+font_width*term->cols,
                          offset_height+font_height*term->rows);

          Rectangle(hdc, p.rcPaint.left, p.rcPaint.top,
                    p.rcPaint.right, p.rcPaint.bottom);

          /* SelectClipRgn(hdc, NULL); */

          SelectObject(hdc, oldbrush);
          DeleteObject(fillcolour);
          SelectObject(hdc, oldpen);
          DeleteObject(edge);
        }
        SelectObject(hdc, GetStockObject(SYSTEM_FONT));
        SelectObject(hdc, GetStockObject(WHITE_PEN));
        EndPaint(hwnd, &p);
        ShowCaret(hwnd);
        return 0;
      }
      case WM_NETEVENT: {
        /*
         * To protect against re-entrancy when Windows's recv()
         * immediately triggers a new WSAAsyncSelect window
         * message, we don't call select_result directly from this
         * handler but instead wait until we're back out at the
         * top level of the message loop.
         */
        struct wm_netevent_params *params =
            snew(struct wm_netevent_params);
        params->wParam = wParam;
        params->lParam = lParam;
        queue_toplevel_callback(wm_netevent_callback, params);
        return 0;
      }
      case WM_SETFOCUS:
        term_set_focus(term, true);
        CreateCaret(hwnd, caretbm, font_width, font_height);
        ShowCaret(hwnd);
        flash_window(0);               /* stop */
        compose_state = 0;
        term_update(term);
        break;
      case WM_KILLFOCUS:
        show_mouseptr(true);
        term_set_focus(term, false);
        DestroyCaret();
        caret_x = caret_y = -1;        /* ensure caret is replaced next time */
        term_update(term);
        break;
      case WM_ENTERSIZEMOVE:
#ifdef RDB_DEBUG_PATCH
        debug("WM_ENTERSIZEMOVE\n");
#endif
        EnableSizeTip(true);
        resizing = true;
        need_backend_resize = false;
        break;
      case WM_EXITSIZEMOVE:
        EnableSizeTip(false);
        resizing = false;
#ifdef RDB_DEBUG_PATCH
        debug("WM_EXITSIZEMOVE\n");
#endif
        if (need_backend_resize) {
            term_size(term, conf_get_int(conf, CONF_height),
                      conf_get_int(conf, CONF_width),
                      conf_get_int(conf, CONF_savelines));
            InvalidateRect(hwnd, NULL, true);
        }
        break;
      case WM_SIZING:
        /*
         * This does two jobs:
         * 1) Keep the sizetip uptodate
         * 2) Make sure the window size is _stepped_ in units of the font size.
         */
        resize_action = conf_get_int(conf, CONF_resize_action);
        if (resize_action == RESIZE_TERM ||
            (resize_action == RESIZE_EITHER && !is_alt_pressed())) {
            int width, height, w, h, ew, eh;
            LPRECT r = (LPRECT) lParam;

            if (!need_backend_resize && resize_action == RESIZE_EITHER &&
                (conf_get_int(conf, CONF_height) != term->rows ||
                 conf_get_int(conf, CONF_width) != term->cols)) {
                /*
                 * Great! It seems that both the terminal size and the
                 * font size have been changed and the user is now dragging.
                 *
                 * It will now be difficult to get back to the configured
                 * font size!
                 *
                 * This would be easier but it seems to be too confusing.
                 */
                conf_set_int(conf, CONF_height, term->rows);
                conf_set_int(conf, CONF_width, term->cols);

                InvalidateRect(hwnd, NULL, true);
                need_backend_resize = true;
            }

            width = r->right - r->left - extra_width;
            height = r->bottom - r->top - extra_height;
            w = (width + font_width / 2) / font_width;
            if (w < 1)
                w = 1;
            h = (height + font_height / 2) / font_height;
            if (h < 1)
                h = 1;
            UpdateSizeTip(hwnd, w, h);
            ew = width - w * font_width;
            eh = height - h * font_height;
            if (ew != 0) {
                if (wParam == WMSZ_LEFT ||
                    wParam == WMSZ_BOTTOMLEFT || wParam == WMSZ_TOPLEFT)
                    r->left += ew;
                else
                    r->right -= ew;
            }
            if (eh != 0) {
                if (wParam == WMSZ_TOP ||
                    wParam == WMSZ_TOPRIGHT || wParam == WMSZ_TOPLEFT)
                    r->top += eh;
                else
                    r->bottom -= eh;
            }
            if (ew || eh)
                return 1;
            else
                return 0;
        } else {
            int width, height, w, h, rv = 0;
            int window_border = conf_get_int(conf, CONF_window_border);
            int ex_width = extra_width + (window_border - offset_width) * 2;
            int ex_height = extra_height + (window_border - offset_height) * 2;
            LPRECT r = (LPRECT) lParam;

            width = r->right - r->left - ex_width;
            height = r->bottom - r->top - ex_height;

            w = (width + term->cols/2)/term->cols;
            h = (height + term->rows/2)/term->rows;
            if ( r->right != r->left + w*term->cols + ex_width)
                rv = 1;

            if (wParam == WMSZ_LEFT ||
                wParam == WMSZ_BOTTOMLEFT || wParam == WMSZ_TOPLEFT)
                r->left = r->right - w*term->cols - ex_width;
            else
                r->right = r->left + w*term->cols + ex_width;

            if (r->bottom != r->top + h*term->rows + ex_height)
                rv = 1;

            if (wParam == WMSZ_TOP ||
                wParam == WMSZ_TOPRIGHT || wParam == WMSZ_TOPLEFT)
                r->top = r->bottom - h*term->rows - ex_height;
            else
                r->bottom = r->top + h*term->rows + ex_height;

            return rv;
        }
        /* break;  (never reached) */
      case WM_FULLSCR_ON_MAX:
        fullscr_on_max = true;
        break;
      case WM_MOVE:
        sys_cursor_update();
        break;
      case WM_SIZE:
        resize_action = conf_get_int(conf, CONF_resize_action);
#ifdef RDB_DEBUG_PATCH
        debug("WM_SIZE %s (%d,%d)\n",
              (wParam == SIZE_MINIMIZED) ? "SIZE_MINIMIZED":
              (wParam == SIZE_MAXIMIZED) ? "SIZE_MAXIMIZED":
              (wParam == SIZE_RESTORED && resizing) ? "to":
              (wParam == SIZE_RESTORED) ? "SIZE_RESTORED":
              "...",
              LOWORD(lParam), HIWORD(lParam));
#endif
        if (wParam == SIZE_MINIMIZED)
            SetWindowText(hwnd,
                          conf_get_bool(conf, CONF_win_name_always) ?
                          window_name : icon_name);
        if (wParam == SIZE_RESTORED || wParam == SIZE_MAXIMIZED)
            SetWindowText(hwnd, window_name);
        if (wParam == SIZE_RESTORED) {
            processed_resize = false;
            clear_full_screen();
            if (processed_resize) {
                /*
                 * Inhibit normal processing of this WM_SIZE; a
                 * secondary one was triggered just now by
                 * clear_full_screen which contained the correct
                 * client area size.
                 */
                return 0;
            }
        }
        if (wParam == SIZE_MAXIMIZED && fullscr_on_max) {
            fullscr_on_max = false;
            processed_resize = false;
            make_full_screen();
            if (processed_resize) {
                /*
                 * Inhibit normal processing of this WM_SIZE; a
                 * secondary one was triggered just now by
                 * make_full_screen which contained the correct client
                 * area size.
                 */
                return 0;
            }
        }

        processed_resize = true;

        if (resize_action == RESIZE_DISABLED) {
            /* A resize, well it better be a minimize. */
            reset_window(-1);
        } else {

            int width, height, w, h;
            int window_border = conf_get_int(conf, CONF_window_border);

            width = LOWORD(lParam);
            height = HIWORD(lParam);

            if (wParam == SIZE_MAXIMIZED) {
                was_zoomed = true;
                prev_rows = term->rows;
                prev_cols = term->cols;
                if (resize_action == RESIZE_TERM) {
                    w = width / font_width;
                    if (w < 1) w = 1;
                    h = height / font_height;
                    if (h < 1) h = 1;

                    if (resizing) {
                        /*
                         * As below, if we're in the middle of an
                         * interactive resize we don't call
                         * back->size. In Windows 7, this case can
                         * arise in maximisation as well via the Aero
                         * snap UI.
                         */
                        need_backend_resize = true;
                        conf_set_int(conf, CONF_height, h);
                        conf_set_int(conf, CONF_width, w);
                    } else {
                        term_size(term, h, w,
                                  conf_get_int(conf, CONF_savelines));
                    }
                }
                reset_window(0);
            } else if (wParam == SIZE_RESTORED && was_zoomed) {
                was_zoomed = false;
                if (resize_action == RESIZE_TERM) {
                    w = (width-window_border*2) / font_width;
                    if (w < 1) w = 1;
                    h = (height-window_border*2) / font_height;
                    if (h < 1) h = 1;
                    term_size(term, h, w, conf_get_int(conf, CONF_savelines));
                    reset_window(2);
                } else if (resize_action != RESIZE_FONT)
                    reset_window(2);
                else
                    reset_window(0);
            } else if (wParam == SIZE_MINIMIZED) {
                /* do nothing */
            } else if (resize_action == RESIZE_TERM ||
                       (resize_action == RESIZE_EITHER &&
                        !is_alt_pressed())) {
                w = (width-window_border*2) / font_width;
                if (w < 1) w = 1;
                h = (height-window_border*2) / font_height;
                if (h < 1) h = 1;

                if (resizing) {
                    /*
                     * Don't call back->size in mid-resize. (To
                     * prevent massive numbers of resize events
                     * getting sent down the connection during an NT
                     * opaque drag.)
                     */
                    need_backend_resize = true;
                    conf_set_int(conf, CONF_height, h);
                    conf_set_int(conf, CONF_width, w);
                } else {
                    term_size(term, h, w, conf_get_int(conf, CONF_savelines));
                }
            } else {
                reset_window(0);
            }
        }
        sys_cursor_update();
        return 0;
      case WM_VSCROLL:
        switch (LOWORD(wParam)) {
          case SB_BOTTOM:
            term_scroll(term, -1, 0);
            break;
          case SB_TOP:
            term_scroll(term, +1, 0);
            break;
          case SB_LINEDOWN:
            term_scroll(term, 0, +1);
            break;
          case SB_LINEUP:
            term_scroll(term, 0, -1);
            break;
          case SB_PAGEDOWN:
            term_scroll(term, 0, +term->rows / 2);
            break;
          case SB_PAGEUP:
            term_scroll(term, 0, -term->rows / 2);
            break;
          case SB_THUMBPOSITION:
          case SB_THUMBTRACK: {
            /*
             * Use GetScrollInfo instead of HIWORD(wParam) to get
             * 32-bit scroll position.
             */
            SCROLLINFO si;

            si.cbSize = sizeof(si);
            si.fMask = SIF_TRACKPOS;
            if (GetScrollInfo(hwnd, SB_VERT, &si) == 0)
                si.nTrackPos = HIWORD(wParam);
            term_scroll(term, 1, si.nTrackPos);
            break;
          }
        }
        break;
      case WM_PALETTECHANGED:
        if ((HWND) wParam != hwnd && pal != NULL) {
            HDC hdc = make_hdc();
            if (hdc) {
                if (RealizePalette(hdc) > 0)
                    UpdateColors(hdc);
                free_hdc(hdc);
            }
        }
        break;
      case WM_QUERYNEWPALETTE:
        if (pal != NULL) {
            HDC hdc = make_hdc();
            if (hdc) {
                if (RealizePalette(hdc) > 0)
                    UpdateColors(hdc);
                free_hdc(hdc);
                return true;
            }
        }
        return false;
      case WM_KEYDOWN:
      case WM_SYSKEYDOWN:
      case WM_KEYUP:
      case WM_SYSKEYUP:
        /*
         * Add the scan code and keypress timing to the random
         * number noise.
         */
        noise_ultralight(NOISE_SOURCE_KEY, lParam);

        /*
         * We don't do TranslateMessage since it disassociates the
         * resulting CHAR message from the KEYDOWN that sparked it,
         * which we occasionally don't want. Instead, we process
         * KEYDOWN, and call the Win32 translator functions so that
         * we get the translations under _our_ control.
         */
        {
            unsigned char buf[20];
            int len;

            if (wParam == VK_PROCESSKEY || /* IME PROCESS key */
                wParam == VK_PACKET) {     /* 'this key is a Unicode char' */
                if (message == WM_KEYDOWN) {
                    MSG m;
                    m.hwnd = hwnd;
                    m.message = WM_KEYDOWN;
                    m.wParam = wParam;
                    m.lParam = lParam & 0xdfff;
                    TranslateMessage(&m);
                } else break; /* pass to Windows for default processing */
            } else {
                len = TranslateKey(message, wParam, lParam, buf);
                if (len == -1)
                    return DefWindowProcW(hwnd, message, wParam, lParam);

                if (len != 0) {
                    /*
                     * We need not bother about stdin backlogs
                     * here, because in GUI PuTTY we can't do
                     * anything about it anyway; there's no means
                     * of asking Windows to hold off on KEYDOWN
                     * messages. We _have_ to buffer everything
                     * we're sent.
                     */
                    term_keyinput(term, -1, buf, len);
                    show_mouseptr(false);
                }
            }
        }
        return 0;
      case WM_INPUTLANGCHANGE:
        /* wParam == Font number */
        /* lParam == Locale */
        set_input_locale((HKL)lParam);
        sys_cursor_update();
        break;
      case WM_IME_STARTCOMPOSITION: {
        HIMC hImc = ImmGetContext(hwnd);
        ImmSetCompositionFont(hImc, &lfont);
        ImmReleaseContext(hwnd, hImc);
        break;
      }
      case WM_IME_COMPOSITION: {
        HIMC hIMC;
        int n;
        char *buff;

        if (osPlatformId == VER_PLATFORM_WIN32_WINDOWS ||
            osPlatformId == VER_PLATFORM_WIN32s)
            break; /* no Unicode */

        if ((lParam & GCS_RESULTSTR) == 0) /* Composition unfinished. */
            break; /* fall back to DefWindowProc */

        hIMC = ImmGetContext(hwnd);
        n = ImmGetCompositionStringW(hIMC, GCS_RESULTSTR, NULL, 0);

        if (n > 0) {
          int i;
          buff = snewn(n, char);
          ImmGetCompositionStringW(hIMC, GCS_RESULTSTR, buff, n);
          /*
           * Jaeyoun Chung reports that Korean character
           * input doesn't work correctly if we do a single
           * term_keyinputw covering the whole of buff. So
           * instead we send the characters one by one.
           */
          /* don't divide SURROGATE PAIR */
          if (ldisc) {
            for (i = 0; i < n; i += 2) {
              WCHAR hs = *(unsigned short *)(buff+i);
              if (IS_HIGH_SURROGATE(hs) && i+2 < n) {
                WCHAR ls = *(unsigned short *)(buff+i+2);
                if (IS_LOW_SURROGATE(ls)) {
                  term_keyinputw(
                      term, (unsigned short *)(buff+i), 2);
                  i += 2;
                  continue;
                }
              }
              term_keyinputw(
                  term, (unsigned short *)(buff+i), 1);
            }
          }
          free(buff);
        }
        ImmReleaseContext(hwnd, hIMC);
        return 1;
      }

      case WM_IME_CHAR:
        if (wParam & 0xFF00) {
            char buf[2];

            buf[1] = wParam;
            buf[0] = wParam >> 8;
            term_keyinput(term, kbd_codepage, buf, 2);
        } else {
            char c = (unsigned char) wParam;
            term_seen_key_event(term);
            term_keyinput(term, kbd_codepage, &c, 1);
        }
        return (0);
      case WM_CHAR:
      case WM_SYSCHAR:
        /*
         * Nevertheless, we are prepared to deal with WM_CHAR
         * messages, should they crop up. So if someone wants to
         * post the things to us as part of a macro manoeuvre,
         * we're ready to cope.
         */
        {
            static wchar_t pending_surrogate = 0;
            wchar_t c = wParam;

            if (IS_HIGH_SURROGATE(c)) {
                pending_surrogate = c;
            } else if (IS_SURROGATE_PAIR(pending_surrogate, c)) {
                wchar_t pair[2];
                pair[0] = pending_surrogate;
                pair[1] = c;
                term_keyinputw(term, pair, 2);
            } else if (!IS_SURROGATE(c)) {
                term_keyinputw(term, &c, 1);
            }
        }
        return 0;
      case WM_SYSCOLORCHANGE:
        if (conf_get_bool(conf, CONF_system_colour)) {
            /* Refresh palette from system colours. */
            /* XXX actually this zaps the entire palette. */
            systopalette();
            init_palette();
            /* Force a repaint of the terminal window. */
            term_invalidate(term);
        }
        break;
      case WM_GOT_CLIPDATA:
        process_clipdata((HGLOBAL)lParam, wParam);
        return 0;
      default:
        if (message == wm_mousewheel || message == WM_MOUSEWHEEL) {
            bool shift_pressed = false, control_pressed = false;

            if (message == WM_MOUSEWHEEL) {
                wheel_accumulator += (short)HIWORD(wParam);
                shift_pressed=LOWORD(wParam) & MK_SHIFT;
                control_pressed=LOWORD(wParam) & MK_CONTROL;
            } else {
                BYTE keys[256];
                wheel_accumulator += (int)wParam;
                if (GetKeyboardState(keys)!=0) {
                    shift_pressed=keys[VK_SHIFT]&0x80;
                    control_pressed=keys[VK_CONTROL]&0x80;
                }
            }

            /* process events when the threshold is reached */
            while (abs(wheel_accumulator) >= WHEEL_DELTA) {
                int b;

                /* reduce amount for next time */
                if (wheel_accumulator > 0) {
                    b = MBT_WHEEL_UP;
                    wheel_accumulator -= WHEEL_DELTA;
                } else if (wheel_accumulator < 0) {
                    b = MBT_WHEEL_DOWN;
                    wheel_accumulator += WHEEL_DELTA;
                } else
                    break;

                if (send_raw_mouse &&
                    !(conf_get_bool(conf, CONF_mouse_override) &&
                      shift_pressed)) {
                    /* Mouse wheel position is in screen coordinates for
                     * some reason */
                    POINT p;
                    p.x = X_POS(lParam); p.y = Y_POS(lParam);
                    if (ScreenToClient(hwnd, &p)) {
                        /* send a mouse-down followed by a mouse up */
                        term_mouse(term, b, translate_button(b),
                                   MA_CLICK,
                                   TO_CHR_X(p.x),
                                   TO_CHR_Y(p.y), shift_pressed,
                                   control_pressed, is_alt_pressed());
                    } /* else: not sure when this can fail */
                } else {
                    /*
                     * PuttyTray: Resize - Resize if CTRL+Scroll
                     */
                    if (control_pressed && !shift_pressed) {
                        conf_get_fontspec(conf, CONF_font)->height += MBT_WHEEL_UP == b ? 1 : -1;
                        // short version of IDM_RECONF's reconfig:
                        term_size(term, conf_get_int(conf, CONF_height), conf_get_int(conf, CONF_width), conf_get_int(conf, CONF_savelines));
                        reset_window(2);

                    /*
                     PuttyTray: Transparency - Adjust with CTRL+Shift+Scroll
                     */
                    } else if (control_pressed && shift_pressed) {
                        int opacity = conf_get_int(conf, CONF_transparency) + (b == MBT_WHEEL_UP ? 10 : -10);

                        if (opacity > 255) opacity = 255;
                        if (opacity < 50) opacity = 50;
                        conf_set_int(conf, CONF_transparency, opacity);

                        MakeWindowTransparent(hwnd, conf_get_int(conf, CONF_transparency));

                    } else {
                        /*
                         * PuttyFeatures: Scroll Lines
                         */
                        // if the wheel accumulator has multiples of the wheel delta, deal with it in one scroll call
                        // this will fix the laggy scrolling in original PuTTY.
                        int multiple = 1;
                        if (abs(wheel_accumulator) >= WHEEL_DELTA) {
                            multiple = abs(wheel_accumulator) / WHEEL_DELTA;

                            if (wheel_accumulator > 0) {
                                wheel_accumulator -= multiple * WHEEL_DELTA;
                            } else {
                                wheel_accumulator += multiple * WHEEL_DELTA;
                            }

                            // We started with a 1x already. Accounting for that here.
                            multiple++;
                            // to make scrolling more smooth, square the multiple value so that fast wheels scrolls more
                            multiple *= multiple;
                        }

                        // determine how much to scroll.
                        // -1 = half screen, -2 = full screen, and any positive value is the number of lines to scroll
                        int conf_scroll = conf_get_int(conf, CONF_scrolllines);
                        int scrollLines = conf_scroll == -1 ? term->rows / 2
                            : conf_scroll == -2 ? term->rows
                            : conf_scroll < -2 ? 3
                            : conf_scroll;
                        // account for the multiples from the wheel accumulator
                        scrollLines *= multiple;

                        /* trigger a scroll */
                        term_scroll(term, 0,
                            b == MBT_WHEEL_UP ?
                            -scrollLines : scrollLines);
                    }
                }
            }
            return 0;
        }
    }

    /*
     * Any messages we don't process completely above are passed through to
     * DefWindowProc() for default processing.
     */
    return DefWindowProcW(hwnd, message, wParam, lParam);
}

/*
 * Move the system caret. (We maintain one, even though it's
 * invisible, for the benefit of blind people: apparently some
 * helper software tracks the system caret, so we should arrange to
 * have one.)
 */
static void wintw_set_cursor_pos(TermWin *tw, int x, int y)
{
    int cx, cy;

    if (!term->has_focus) return;

    /*
     * Avoid gratuitously re-updating the cursor position and IMM
     * window if there's no actual change required.
     */
    cx = x * font_width + offset_width;
    cy = y * font_height + offset_height;
    if (cx == caret_x && cy == caret_y)
        return;
    caret_x = cx;
    caret_y = cy;

    sys_cursor_update();
}

static void sys_cursor_update(void)
{
    COMPOSITIONFORM cf;
    HIMC hIMC;

    if (!term->has_focus) return;

    if (caret_x < 0 || caret_y < 0)
        return;

    SetCaretPos(caret_x, caret_y);

    /* IMM calls on Win98 and beyond only */
    if (osPlatformId == VER_PLATFORM_WIN32s) return; /* 3.11 */

    if (osPlatformId == VER_PLATFORM_WIN32_WINDOWS &&
        osMinorVersion == 0) return; /* 95 */

    /* we should have the IMM functions */
    hIMC = ImmGetContext(wgs.term_hwnd);
    cf.dwStyle = CFS_POINT;
    cf.ptCurrentPos.x = caret_x;
    cf.ptCurrentPos.y = caret_y;
    ImmSetCompositionWindow(hIMC, &cf);

    ImmReleaseContext(wgs.term_hwnd, hIMC);
}

/*
 * Draw a line of text in the window, at given character
 * coordinates, in given attributes.
 *
 * We are allowed to fiddle with the contents of `text'.
 */
static void do_text_internal(
    int x, int y, wchar_t *text, int len,
    unsigned long attr, int lattr, truecolour truecolour)
{
    COLORREF fg, bg, t;
    int nfg, nbg, nfont;
    RECT line_box;
    bool force_manual_underline = false;
    int fnt_width, char_width;
    int text_adjust = 0;
    int xoffset = 0;
    int maxlen, remaining;
    bool opaque;
    bool is_cursor = false;
    static int *lpDx = NULL;
    static size_t lpDx_len = 0;
    int *lpDx_maybe;
    int len2; /* for SURROGATE PAIR */

    lattr &= LATTR_MODE;

    char_width = fnt_width = font_width * (1 + (lattr != LATTR_NORM));

    if (attr & ATTR_WIDE)
        char_width *= 2;

    /* Only want the left half of double width lines */
    if (lattr != LATTR_NORM && x*2 >= term->cols)
        return;

    x *= fnt_width;
    y *= font_height;
    x += offset_width;
    y += offset_height;

    if ((attr & TATTR_ACTCURS) && (cursor_type == 0 || term->big_cursor)) {
        truecolour.fg = truecolour.bg = optionalrgb_none;
        attr &= ~(ATTR_REVERSE|ATTR_BLINK|ATTR_COLOURS|ATTR_DIM);
        /* cursor fg and bg */
        attr |= (260 << ATTR_FGSHIFT) | (261 << ATTR_BGSHIFT);
        is_cursor = true;
    }

    nfont = 0;
    if (vtmode == VT_POORMAN && lattr != LATTR_NORM) {
        /* Assume a poorman font is borken in other ways too. */
        lattr = LATTR_WIDE;
    } else
        switch (lattr) {
          case LATTR_NORM:
            break;
          case LATTR_WIDE:
            nfont |= FONT_WIDE;
            break;
          default:
            nfont |= FONT_WIDE + FONT_HIGH;
            break;
        }
    if (attr & ATTR_NARROW)
        nfont |= FONT_NARROW;

#ifdef USES_VTLINE_HACK
    /* Special hack for the VT100 linedraw glyphs. */
    if (text[0] >= 0x23BA && text[0] <= 0x23BD) {
        switch ((unsigned char) (text[0])) {
          case 0xBA:
            text_adjust = -2 * font_height / 5;
            break;
          case 0xBB:
            text_adjust = -1 * font_height / 5;
            break;
          case 0xBC:
            text_adjust = font_height / 5;
            break;
          case 0xBD:
            text_adjust = 2 * font_height / 5;
            break;
        }
        if (lattr == LATTR_TOP || lattr == LATTR_BOT)
            text_adjust *= 2;
        text[0] = ucsdata.unitab_xterm['q'];
        if (attr & ATTR_UNDER) {
            attr &= ~ATTR_UNDER;
            force_manual_underline = true;
        }
    }
#endif

    /* Anything left as an original character set is unprintable. */
    if (DIRECT_CHAR(text[0]) &&
        (len < 2 || !IS_SURROGATE_PAIR(text[0], text[1]))) {
        int i;
        for (i = 0; i < len; i++)
            text[i] = 0xFFFD;
    }

    /* OEM CP */
    if ((text[0] & CSET_MASK) == CSET_OEMCP)
        nfont |= FONT_OEM;

    nfg = ((attr & ATTR_FGMASK) >> ATTR_FGSHIFT);
    nbg = ((attr & ATTR_BGMASK) >> ATTR_BGSHIFT);
    if (bold_font_mode == BOLD_FONT && (attr & ATTR_BOLD))
        nfont |= FONT_BOLD;
    if (und_mode == UND_FONT && (attr & ATTR_UNDER))
        nfont |= FONT_UNDERLINE;
    another_font(nfont);
    if (!fonts[nfont]) {
        if (nfont & FONT_UNDERLINE)
            force_manual_underline = true;
        /* Don't do the same for manual bold, it could be bad news. */

        nfont &= ~(FONT_BOLD | FONT_UNDERLINE);
    }
    another_font(nfont);
    if (!fonts[nfont])
        nfont = FONT_NORMAL;
    if (attr & ATTR_REVERSE) {
        struct optionalrgb trgb;

        t = nfg;
        nfg = nbg;
        nbg = t;

        trgb = truecolour.fg;
        truecolour.fg = truecolour.bg;
        truecolour.bg = trgb;
    }
    if (bold_colours && (attr & ATTR_BOLD) && !is_cursor) {
        if (nfg < 16) nfg |= 8;
        else if (nfg >= 256) nfg |= 1;
    }
    if (bold_colours && (attr & ATTR_BLINK)) {
        if (nbg < 16) nbg |= 8;
        else if (nbg >= 256) nbg |= 1;
    }
    if (!pal && truecolour.fg.enabled)
        fg = RGB(truecolour.fg.r, truecolour.fg.g, truecolour.fg.b);
    else
        fg = colours[nfg];

    if (!pal && truecolour.bg.enabled)
        bg = RGB(truecolour.bg.r, truecolour.bg.g, truecolour.bg.b);
    else
        bg = colours[nbg];

    if (!pal && (attr & ATTR_DIM)) {
        fg = RGB(GetRValue(fg) * 2 / 3,
                 GetGValue(fg) * 2 / 3,
                 GetBValue(fg) * 2 / 3);
    }

    SelectObject(wintw_hdc, fonts[nfont]);
    SetTextColor(wintw_hdc, fg);
    SetBkColor(wintw_hdc, bg);
    if (attr & TATTR_COMBINING)
        SetBkMode(wintw_hdc, TRANSPARENT);
    else
        SetBkMode(wintw_hdc, OPAQUE);
    line_box.left = x;
    line_box.top = y;
    line_box.right = x + char_width * len;
    line_box.bottom = y + font_height;
    /* adjust line_box.right for SURROGATE PAIR & VARIATION SELECTOR */
    {
        int i;
        int rc_width = 0;
        for (i = 0; i < len ; i++) {
            if (i+1 < len && IS_HIGH_VARSEL(text[i], text[i+1])) {
                i++;
            } else if (i+1 < len && IS_SURROGATE_PAIR(text[i], text[i+1])) {
                rc_width += char_width;
                i++;
            } else if (IS_LOW_VARSEL(text[i])) {
                /* do nothing */
            } else {
                rc_width += char_width;
            }
        }
        line_box.right = line_box.left + rc_width;
    }

    /* Only want the left half of double width lines */
    if (line_box.right > font_width*term->cols+offset_width)
        line_box.right = font_width*term->cols+offset_width;

    if (font_varpitch) {
        /*
         * If we're using a variable-pitch font, we unconditionally
         * draw the glyphs one at a time and centre them in their
         * character cells (which means in particular that we must
         * disable the lpDx mechanism). This gives slightly odd but
         * generally reasonable results.
         */
        xoffset = char_width / 2;
        SetTextAlign(wintw_hdc, TA_TOP | TA_CENTER | TA_NOUPDATECP);
        lpDx_maybe = NULL;
        maxlen = 1;
    } else {
        /*
         * In a fixed-pitch font, we draw the whole string in one go
         * in the normal way.
         */
        xoffset = 0;
        SetTextAlign(wintw_hdc, TA_TOP | TA_LEFT | TA_NOUPDATECP);
        lpDx_maybe = lpDx;
        maxlen = len;
    }

    opaque = true;                     /* start by erasing the rectangle */
    for (remaining = len; remaining > 0;
         text += len, remaining -= len, x += char_width * len2) {
        len = (maxlen < remaining ? maxlen : remaining);
        /* don't divide SURROGATE PAIR and VARIATION SELECTOR */
        len2 = len;
        if (maxlen == 1) {
            if (remaining >= 1 && IS_SURROGATE_PAIR(text[0], text[1]))
                len++;
            if (remaining-len >= 1 && IS_LOW_VARSEL(text[len]))
                len++;
            else if (remaining-len >= 2 &&
                     IS_HIGH_VARSEL(text[len], text[len+1]))
                len += 2;
        }

        if (len > lpDx_len) {
            sgrowarray(lpDx, lpDx_len, len);
            if (lpDx_maybe) lpDx_maybe = lpDx;
        }

        {
            int i;
            /* only last char has dx width in SURROGATE PAIR and
             * VARIATION sequence */
            for (i = 0; i < len; i++) {
                lpDx[i] = char_width;
                if (i+1 < len && IS_HIGH_VARSEL(text[i], text[i+1])) {
                    if (i > 0) lpDx[i-1] = 0;
                    lpDx[i] = 0;
                    i++;
                    lpDx[i] = char_width;
                } else if (i+1 < len && IS_SURROGATE_PAIR(text[i],text[i+1])) {
                    lpDx[i] = 0;
                    i++;
                    lpDx[i] = char_width;
                } else if (IS_LOW_VARSEL(text[i])) {
                    if (i > 0) lpDx[i-1] = 0;
                    lpDx[i] = char_width;
                }
            }
        }

        /* We're using a private area for direct to font. (512 chars.) */
        if (ucsdata.dbcs_screenfont && (text[0] & CSET_MASK) == CSET_ACP) {
            /* Ho Hum, dbcs fonts are a PITA! */
            /* To display on W9x I have to convert to UCS */
            static wchar_t *uni_buf = 0;
            static int uni_len = 0;
            int nlen, mptr;
            if (len > uni_len) {
                sfree(uni_buf);
                uni_len = len;
                uni_buf = snewn(uni_len, wchar_t);
            }

            for(nlen = mptr = 0; mptr<len; mptr++) {
                uni_buf[nlen] = 0xFFFD;
                if (IsDBCSLeadByteEx(ucsdata.font_codepage,
                                     (BYTE) text[mptr])) {
                    char dbcstext[2];
                    dbcstext[0] = text[mptr] & 0xFF;
                    dbcstext[1] = text[mptr+1] & 0xFF;
                    lpDx[nlen] += char_width;
                    MultiByteToWideChar(ucsdata.font_codepage, MB_USEGLYPHCHARS,
                                        dbcstext, 2, uni_buf+nlen, 1);
                    mptr++;
                }
                else
                {
                    char dbcstext[1];
                    dbcstext[0] = text[mptr] & 0xFF;
                    MultiByteToWideChar(ucsdata.font_codepage, MB_USEGLYPHCHARS,
                                        dbcstext, 1, uni_buf+nlen, 1);
                }
                nlen++;
            }
            if (nlen <= 0)
                return;                /* Eeek! */

            ExtTextOutW(wintw_hdc, x + xoffset,
                        y - font_height * (lattr == LATTR_BOT) + text_adjust,
                        ETO_CLIPPED | (opaque ? ETO_OPAQUE : 0),
                        &line_box, uni_buf, nlen,
                        lpDx_maybe);
            if (bold_font_mode == BOLD_SHADOW && (attr & ATTR_BOLD)) {
                SetBkMode(wintw_hdc, TRANSPARENT);
                ExtTextOutW(wintw_hdc, x + xoffset - 1,
                            y - font_height * (lattr ==
                                               LATTR_BOT) + text_adjust,
                            ETO_CLIPPED, &line_box, uni_buf, nlen, lpDx_maybe);
            }

            lpDx[0] = -1;
        } else if (DIRECT_FONT(text[0])) {
            static char *directbuf = NULL;
            static size_t directlen = 0;

            sgrowarray(directbuf, directlen, len);
            for (size_t i = 0; i < len; i++)
                directbuf[i] = text[i] & 0xFF;

            ExtTextOut(wintw_hdc, x + xoffset,
                       y - font_height * (lattr == LATTR_BOT) + text_adjust,
                       ETO_CLIPPED | (opaque ? ETO_OPAQUE : 0),
                       &line_box, directbuf, len, lpDx_maybe);
            if (bold_font_mode == BOLD_SHADOW && (attr & ATTR_BOLD)) {
                SetBkMode(wintw_hdc, TRANSPARENT);

                /* GRR: This draws the character outside its box and
                 * can leave 'droppings' even with the clip box! I
                 * suppose I could loop it one character at a time ...
                 * yuk.
                 *
                 * Or ... I could do a test print with "W", and use +1
                 * or -1 for this shift depending on if the leftmost
                 * column is blank...
                 */
                ExtTextOut(wintw_hdc, x + xoffset - 1,
                           y - font_height * (lattr ==
                                              LATTR_BOT) + text_adjust,
                           ETO_CLIPPED, &line_box, directbuf, len, lpDx_maybe);
            }
        } else {
            /* And 'normal' unicode characters */
            static WCHAR *wbuf = NULL;
            static int wlen = 0;
            int i;

            if (wlen < len) {
                sfree(wbuf);
                wlen = len;
                wbuf = snewn(wlen, WCHAR);
            }

            for (i = 0; i < len; i++)
                wbuf[i] = text[i];

            /* print Glyphs as they are, without Windows' Shaping*/
            general_textout(wintw_hdc, x + xoffset,
                            y - font_height * (lattr==LATTR_BOT) + text_adjust,
                            &line_box, wbuf, len, lpDx,
                            opaque && !(attr & TATTR_COMBINING));

            /* And the shadow bold hack. */
            if (bold_font_mode == BOLD_SHADOW && (attr & ATTR_BOLD)) {
                SetBkMode(wintw_hdc, TRANSPARENT);
                ExtTextOutW(wintw_hdc, x + xoffset - 1,
                            y - font_height * (lattr ==
                                               LATTR_BOT) + text_adjust,
                            ETO_CLIPPED, &line_box, wbuf, len, lpDx_maybe);
            }
        }

        /*
         * If we're looping round again, stop erasing the background
         * rectangle.
         */
        SetBkMode(wintw_hdc, TRANSPARENT);
        opaque = false;
    }
    if (lattr != LATTR_TOP && (force_manual_underline ||
                               (und_mode == UND_LINE
                                && (attr & ATTR_UNDER)))) {
        HPEN oldpen;
        int dec = descent;
        if (lattr == LATTR_BOT)
            dec = dec * 2 - font_height;

        oldpen = SelectObject(wintw_hdc, CreatePen(PS_SOLID, 0, fg));
        MoveToEx(wintw_hdc, line_box.left, line_box.top + dec, NULL);
        LineTo(wintw_hdc, line_box.right, line_box.top + dec);
        oldpen = SelectObject(wintw_hdc, oldpen);
        DeleteObject(oldpen);
    }
}

/*
 * Wrapper that handles combining characters.
 */
static void wintw_draw_text(
    TermWin *tw, int x, int y, wchar_t *text, int len,
    unsigned long attr, int lattr, truecolour truecolour)
{
    if (attr & TATTR_COMBINING) {
        unsigned long a = 0;
        int len0 = 1;
        /* don't divide SURROGATE PAIR and VARIATION SELECTOR */
        if (len >= 2 && IS_SURROGATE_PAIR(text[0], text[1]))
            len0 = 2;
        if (len-len0 >= 1 && IS_LOW_VARSEL(text[len0])) {
            attr &= ~TATTR_COMBINING;
            do_text_internal(x, y, text, len0+1, attr, lattr, truecolour);
            text += len0+1;
            len -= len0+1;
            a = TATTR_COMBINING;
        } else if (len-len0 >= 2 && IS_HIGH_VARSEL(text[len0], text[len0+1])) {
            attr &= ~TATTR_COMBINING;
            do_text_internal(x, y, text, len0+2, attr, lattr, truecolour);
            text += len0+2;
            len -= len0+2;
            a = TATTR_COMBINING;
        } else {
            attr &= ~TATTR_COMBINING;
        }

        while (len--) {
            if (len >= 1 && IS_SURROGATE_PAIR(text[0], text[1])) {
                do_text_internal(x, y, text, 2, attr | a, lattr, truecolour);
                len--;
                text++;
            } else
                do_text_internal(x, y, text, 1, attr | a, lattr, truecolour);

            text++;
            a = TATTR_COMBINING;
        }
    } else
        do_text_internal(x, y, text, len, attr, lattr, truecolour);
}

static void wintw_draw_cursor(
    TermWin *tw, int x, int y, wchar_t *text, int len,
    unsigned long attr, int lattr, truecolour truecolour)
{
    int fnt_width;
    int char_width;
    int ctype = cursor_type;

    lattr &= LATTR_MODE;

    if ((attr & TATTR_ACTCURS) && (ctype == 0 || term->big_cursor)) {
        if (*text != UCSWIDE) {
            win_draw_text(tw, x, y, text, len, attr, lattr, truecolour);
            return;
        }
        ctype = 2;
        attr |= TATTR_RIGHTCURS;
    }

    fnt_width = char_width = font_width * (1 + (lattr != LATTR_NORM));
    if (attr & ATTR_WIDE)
        char_width *= 2;
    x *= fnt_width;
    y *= font_height;
    x += offset_width;
    y += offset_height;

    if ((attr & TATTR_PASCURS) && (ctype == 0 || term->big_cursor)) {
        POINT pts[5];
        HPEN oldpen;
        pts[0].x = pts[1].x = pts[4].x = x;
        pts[2].x = pts[3].x = x + char_width - 1;
        pts[0].y = pts[3].y = pts[4].y = y;
        pts[1].y = pts[2].y = y + font_height - 1;
        oldpen = SelectObject(wintw_hdc, CreatePen(PS_SOLID, 0, colours[261]));
        Polyline(wintw_hdc, pts, 5);
        oldpen = SelectObject(wintw_hdc, oldpen);
        DeleteObject(oldpen);
    } else if ((attr & (TATTR_ACTCURS | TATTR_PASCURS)) && ctype != 0) {
        int startx, starty, dx, dy, length, i;
        if (ctype == 1) {
            startx = x;
            starty = y + descent;
            dx = 1;
            dy = 0;
            length = char_width;
        } else {
            int xadjust = 0;
            if (attr & TATTR_RIGHTCURS)
                xadjust = char_width - 1;
            startx = x + xadjust;
            starty = y;
            dx = 0;
            dy = 1;
            length = font_height;
        }
        if (attr & TATTR_ACTCURS) {
            HPEN oldpen;
            oldpen =
                SelectObject(wintw_hdc, CreatePen(PS_SOLID, 0, colours[261]));
            MoveToEx(wintw_hdc, startx, starty, NULL);
            LineTo(wintw_hdc, startx + dx * length, starty + dy * length);
            oldpen = SelectObject(wintw_hdc, oldpen);
            DeleteObject(oldpen);
        } else {
            for (i = 0; i < length; i++) {
                if (i % 2 == 0) {
                    SetPixel(wintw_hdc, startx, starty, colours[261]);
                }
                startx += dx;
                starty += dy;
            }
        }
    }
}

static void wintw_draw_trust_sigil(TermWin *tw, int x, int y)
{
    x *= font_width;
    y *= font_height;
    x += offset_width;
    y += offset_height;

    DrawIconEx(wintw_hdc, x, y, trust_icon, font_width * 2, font_height,
               0, NULL, DI_NORMAL);
}

/* This function gets the actual width of a character in the normal font.
 */
static int wintw_char_width(TermWin *tw, int uc)
{
    int ibuf = 0;

    /* If the font max is the same as the font ave width then this
     * function is a no-op.
     */
    if (!font_dualwidth) return 1;

    switch (uc & CSET_MASK) {
      case CSET_ASCII:
        uc = ucsdata.unitab_line[uc & 0xFF];
        break;
      case CSET_LINEDRW:
        uc = ucsdata.unitab_xterm[uc & 0xFF];
        break;
      case CSET_SCOACS:
        uc = ucsdata.unitab_scoacs[uc & 0xFF];
        break;
    }
    if (DIRECT_FONT(uc)) {
        if (ucsdata.dbcs_screenfont) return 1;

        /* Speedup, I know of no font where ascii is the wrong width */
        if ((uc&~CSET_MASK) >= ' ' && (uc&~CSET_MASK)<= '~')
            return 1;

        if ( (uc & CSET_MASK) == CSET_ACP ) {
            SelectObject(wintw_hdc, fonts[FONT_NORMAL]);
        } else if ( (uc & CSET_MASK) == CSET_OEMCP ) {
            another_font(FONT_OEM);
            if (!fonts[FONT_OEM]) return 0;

            SelectObject(wintw_hdc, fonts[FONT_OEM]);
        } else
            return 0;

        if (GetCharWidth32(wintw_hdc, uc & ~CSET_MASK,
                           uc & ~CSET_MASK, &ibuf) != 1 &&
            GetCharWidth(wintw_hdc, uc & ~CSET_MASK,
                         uc & ~CSET_MASK, &ibuf) != 1)
            return 0;
    } else {
        /* Speedup, I know of no font where ascii is the wrong width */
        if (uc >= ' ' && uc <= '~') return 1;

        SelectObject(wintw_hdc, fonts[FONT_NORMAL]);
        if (GetCharWidth32W(wintw_hdc, uc, uc, &ibuf) == 1)
            /* Okay that one worked */ ;
        else if (GetCharWidthW(wintw_hdc, uc, uc, &ibuf) == 1)
            /* This should work on 9x too, but it's "less accurate" */ ;
        else
            return 0;
    }

    ibuf += font_width / 2 -1;
    ibuf /= font_width;

    return ibuf;
}

DECL_WINDOWS_FUNCTION(static, BOOL, FlashWindowEx, (PFLASHWINFO));
DECL_WINDOWS_FUNCTION(static, BOOL, ToUnicodeEx,
                      (UINT, UINT, const BYTE *, LPWSTR, int, UINT, HKL));
DECL_WINDOWS_FUNCTION(static, BOOL, PlaySound, (LPCTSTR, HMODULE, DWORD));

static void init_winfuncs(void)
{
    HMODULE user32_module = load_system32_dll("user32.dll");
    HMODULE winmm_module = load_system32_dll("winmm.dll");
    GET_WINDOWS_FUNCTION(user32_module, FlashWindowEx);
    GET_WINDOWS_FUNCTION(user32_module, ToUnicodeEx);
    GET_WINDOWS_FUNCTION_PP(winmm_module, PlaySound);
}

/*
 * Translate a WM_(SYS)?KEY(UP|DOWN) message into a string of ASCII
 * codes. Returns number of bytes used, zero to drop the message,
 * -1 to forward the message to Windows, or another negative number
 * to indicate a NUL-terminated "special" string.
 */
static int TranslateKey(UINT message, WPARAM wParam, LPARAM lParam,
                        unsigned char *output)
{
    BYTE keystate[256];
    int scan, shift_state;
    bool left_alt = false, key_down;
    int r, i;
    unsigned char *p = output;
    static int alt_sum = 0;
    int funky_type = conf_get_int(conf, CONF_funky_type);
    bool no_applic_k = conf_get_bool(conf, CONF_no_applic_k);
    bool ctrlaltkeys = conf_get_bool(conf, CONF_ctrlaltkeys);
    bool nethack_keypad = conf_get_bool(conf, CONF_nethack_keypad);
    char keypad_key = '\0';

    HKL kbd_layout = GetKeyboardLayout(0);

    static wchar_t keys_unicode[3];
    static int compose_char = 0;
    static WPARAM compose_keycode = 0;

    r = GetKeyboardState(keystate);
    if (!r)
        memset(keystate, 0, sizeof(keystate));
    else {
#if 0
#define SHOW_TOASCII_RESULT
        {                              /* Tell us all about key events */
            static BYTE oldstate[256];
            static int first = 1;
            static int scan;
            int ch;
            if (first)
                memcpy(oldstate, keystate, sizeof(oldstate));
            first = 0;

            if ((HIWORD(lParam) & (KF_UP | KF_REPEAT)) == KF_REPEAT) {
                debug("+");
            } else if ((HIWORD(lParam) & KF_UP)
                       && scan == (HIWORD(lParam) & 0xFF)) {
                debug(". U");
            } else {
                debug(".\n");
                if (wParam >= VK_F1 && wParam <= VK_F20)
                    debug("K_F%d", wParam + 1 - VK_F1);
                else
                    switch (wParam) {
                      case VK_SHIFT:
                        debug("SHIFT");
                        break;
                      case VK_CONTROL:
                        debug("CTRL");
                        break;
                      case VK_MENU:
                        debug("ALT");
                        break;
                      default:
                        debug("VK_%02x", wParam);
                    }
                if (message == WM_SYSKEYDOWN || message == WM_SYSKEYUP)
                    debug("*");
                debug(", S%02x", scan = (HIWORD(lParam) & 0xFF));

                ch = MapVirtualKeyEx(wParam, 2, kbd_layout);
                if (ch >= ' ' && ch <= '~')
                    debug(", '%c'", ch);
                else if (ch)
                    debug(", $%02x", ch);

                if (keys_unicode[0])
                    debug(", KB0=%04x", keys_unicode[0]);
                if (keys_unicode[1])
                    debug(", KB1=%04x", keys_unicode[1]);
                if (keys_unicode[2])
                    debug(", KB2=%04x", keys_unicode[2]);

                if ((keystate[VK_SHIFT] & 0x80) != 0)
                    debug(", S");
                if ((keystate[VK_CONTROL] & 0x80) != 0)
                    debug(", C");
                if ((HIWORD(lParam) & KF_EXTENDED))
                    debug(", E");
                if ((HIWORD(lParam) & KF_UP))
                    debug(", U");
            }

            if ((HIWORD(lParam) & (KF_UP | KF_REPEAT)) == KF_REPEAT);
            else if ((HIWORD(lParam) & KF_UP))
                oldstate[wParam & 0xFF] ^= 0x80;
            else
                oldstate[wParam & 0xFF] ^= 0x81;

            for (ch = 0; ch < 256; ch++)
                if (oldstate[ch] != keystate[ch])
                    debug(", M%02x=%02x", ch, keystate[ch]);

            memcpy(oldstate, keystate, sizeof(oldstate));
        }
#endif

        if (wParam == VK_MENU && (HIWORD(lParam) & KF_EXTENDED)) {
            keystate[VK_RMENU] = keystate[VK_MENU];
        }


        /* Nastyness with NUMLock - Shift-NUMLock is left alone though */
        if ((funky_type == FUNKY_VT400 ||
             (funky_type <= FUNKY_LINUX && term->app_keypad_keys &&
              !no_applic_k))
            && wParam == VK_NUMLOCK && !(keystate[VK_SHIFT] & 0x80)) {

            wParam = VK_EXECUTE;

            /* UnToggle NUMLock */
            if ((HIWORD(lParam) & (KF_UP | KF_REPEAT)) == 0)
                keystate[VK_NUMLOCK] ^= 1;
        }

        /* And write back the 'adjusted' state */
        SetKeyboardState(keystate);
    }

    /* Disable Auto repeat if required */
    if (term->repeat_off &&
        (HIWORD(lParam) & (KF_UP | KF_REPEAT)) == KF_REPEAT)
        return 0;

    if ((HIWORD(lParam) & KF_ALTDOWN) && (keystate[VK_RMENU] & 0x80) == 0)
        left_alt = true;

    key_down = ((HIWORD(lParam) & KF_UP) == 0);

    /* Make sure Ctrl-ALT is not the same as AltGr for ToAscii unless told. */
    if (left_alt && (keystate[VK_CONTROL] & 0x80)) {
        if (ctrlaltkeys)
            keystate[VK_MENU] = 0;
        else {
            keystate[VK_RMENU] = 0x80;
            left_alt = false;
        }
    }

    scan = (HIWORD(lParam) & (KF_UP | KF_EXTENDED | 0xFF));
    shift_state = ((keystate[VK_SHIFT] & 0x80) != 0)
        + ((keystate[VK_CONTROL] & 0x80) != 0) * 2;

    /* Note if AltGr was pressed and if it was used as a compose key */
    if (!compose_state) {
        compose_keycode = 0x100;
        if (conf_get_bool(conf, CONF_compose_key)) {
            if (wParam == VK_MENU && (HIWORD(lParam) & KF_EXTENDED))
                compose_keycode = wParam;
        }
        if (wParam == VK_APPS)
            compose_keycode = wParam;
    }

    if (wParam == compose_keycode) {
        if (compose_state == 0
            && (HIWORD(lParam) & (KF_UP | KF_REPEAT)) == 0) compose_state =
                1;
        else if (compose_state == 1 && (HIWORD(lParam) & KF_UP))
            compose_state = 2;
        else
            compose_state = 0;
    } else if (compose_state == 1 && wParam != VK_CONTROL)
        compose_state = 0;

    if (compose_state > 1 && left_alt)
        compose_state = 0;

    /* Sanitize the number pad if not using a PC NumPad */
    if (left_alt || (term->app_keypad_keys && !no_applic_k
                     && funky_type != FUNKY_XTERM)
        || funky_type == FUNKY_VT400 || nethack_keypad || compose_state) {
        if ((HIWORD(lParam) & KF_EXTENDED) == 0) {
            int nParam = 0;
            switch (wParam) {
              case VK_INSERT:
                nParam = VK_NUMPAD0;
                break;
              case VK_END:
                nParam = VK_NUMPAD1;
                break;
              case VK_DOWN:
                nParam = VK_NUMPAD2;
                break;
              case VK_NEXT:
                nParam = VK_NUMPAD3;
                break;
              case VK_LEFT:
                nParam = VK_NUMPAD4;
                break;
              case VK_CLEAR:
                nParam = VK_NUMPAD5;
                break;
              case VK_RIGHT:
                nParam = VK_NUMPAD6;
                break;
              case VK_HOME:
                nParam = VK_NUMPAD7;
                break;
              case VK_UP:
                nParam = VK_NUMPAD8;
                break;
              case VK_PRIOR:
                nParam = VK_NUMPAD9;
                break;
              case VK_DELETE:
                nParam = VK_DECIMAL;
                break;
            }
            if (nParam) {
                if (keystate[VK_NUMLOCK] & 1)
                    shift_state |= 1;
                wParam = nParam;
            }
        }
    }

    /* If a key is pressed and AltGr is not active */
    if (key_down && (keystate[VK_RMENU] & 0x80) == 0 && !compose_state) {
        /* Okay, prepare for most alts then ... */
        if (left_alt)
            *p++ = '\033';

        /* Lets see if it's a pattern we know all about ... */
        if (wParam == VK_PRIOR && shift_state == 1) {
            SendMessage(wgs.term_hwnd, WM_VSCROLL, SB_PAGEUP, 0);
            return 0;
        }
        if (wParam == VK_PRIOR && shift_state == 3) { /* ctrl-shift-pageup */
            SendMessage(wgs.term_hwnd, WM_VSCROLL, SB_TOP, 0);
            return 0;
        }
        if (wParam == VK_NEXT && shift_state == 3) { /* ctrl-shift-pagedown */
            SendMessage(wgs.term_hwnd, WM_VSCROLL, SB_BOTTOM, 0);
            return 0;
        }

        if (wParam == VK_PRIOR && shift_state == 2) {
            SendMessage(wgs.term_hwnd, WM_VSCROLL, SB_LINEUP, 0);
            return 0;
        }
        if (wParam == VK_NEXT && shift_state == 1) {
            SendMessage(wgs.term_hwnd, WM_VSCROLL, SB_PAGEDOWN, 0);
            return 0;
        }
        if (wParam == VK_NEXT && shift_state == 2) {
            SendMessage(wgs.term_hwnd, WM_VSCROLL, SB_LINEDOWN, 0);
            return 0;
        }
        if ((wParam == VK_PRIOR || wParam == VK_NEXT) && shift_state == 3) {
            term_scroll_to_selection(term, (wParam == VK_PRIOR ? 0 : 1));
            return 0;
        }
        if (wParam == VK_INSERT && shift_state == 2) {
            switch (conf_get_int(conf, CONF_ctrlshiftins)) {
              case CLIPUI_IMPLICIT:
                break;          /* no need to re-copy to CLIP_LOCAL */
              case CLIPUI_EXPLICIT:
                term_request_copy(term, clips_system, lenof(clips_system));
                break;
              default:
                break;
            }
            return 0;
        }
        if (wParam == VK_INSERT && shift_state == 1) {
            switch (conf_get_int(conf, CONF_ctrlshiftins)) {
              case CLIPUI_IMPLICIT:
                term_request_paste(term, CLIP_LOCAL);
                break;
              case CLIPUI_EXPLICIT:
                term_request_paste(term, CLIP_SYSTEM);
                break;
              default:
                break;
            }
            return 0;
        }
        if (wParam == 'C' && shift_state == 3) {
            switch (conf_get_int(conf, CONF_ctrlshiftcv)) {
              case CLIPUI_IMPLICIT:
                break;          /* no need to re-copy to CLIP_LOCAL */
              case CLIPUI_EXPLICIT:
                term_request_copy(term, clips_system, lenof(clips_system));
                break;
              default:
                break;
            }
            return 0;
        }
        if (wParam == 'V' && shift_state == 3) {
            switch (conf_get_int(conf, CONF_ctrlshiftcv)) {
              case CLIPUI_IMPLICIT:
                term_request_paste(term, CLIP_LOCAL);
                break;
              case CLIPUI_EXPLICIT:
                term_request_paste(term, CLIP_SYSTEM);
                break;
              default:
                break;
            }
            return 0;
        }
        if (left_alt && wParam == VK_F4 && conf_get_bool(conf, CONF_alt_f4)) {
            return -1;
        }
        if (left_alt && wParam == VK_SPACE && conf_get_bool(conf,
                                                            CONF_alt_space)) {
            SendMessage(wgs.term_hwnd, WM_SYSCOMMAND, SC_KEYMENU, 0);
            return -1;
        }
        if (left_alt && wParam == VK_RETURN &&
            conf_get_bool(conf, CONF_fullscreenonaltenter) &&
            (conf_get_int(conf, CONF_resize_action) != RESIZE_DISABLED)) {
            if ((HIWORD(lParam) & (KF_UP | KF_REPEAT)) != KF_REPEAT)
                flip_full_screen();
            return -1;
        }
        /* Control-Numlock for app-keypad mode switch */
        if (wParam == VK_PAUSE && shift_state == 2) {
            term->app_keypad_keys = !term->app_keypad_keys;
            return 0;
        }

        if (wParam == VK_BACK && shift_state == 0) {    /* Backspace */
            *p++ = (conf_get_bool(conf, CONF_bksp_is_delete) ? 0x7F : 0x08);
            *p++ = 0;
            return -2;
        }
        if (wParam == VK_BACK && shift_state == 1) {    /* Shift Backspace */
            /* We do the opposite of what is configured */
            *p++ = (conf_get_bool(conf, CONF_bksp_is_delete) ? 0x08 : 0x7F);
            *p++ = 0;
            return -2;
        }
        if (wParam == VK_TAB && shift_state == 1) {     /* Shift tab */
            *p++ = 0x1B;
            *p++ = '[';
            *p++ = 'Z';
            return p - output;
        }
        if (wParam == VK_SPACE && shift_state == 2) {   /* Ctrl-Space */
            *p++ = 0;
            return p - output;
        }
        if (wParam == VK_SPACE && shift_state == 3) {   /* Ctrl-Shift-Space */
            *p++ = 160;
            return p - output;
        }
        if (wParam == VK_CANCEL && shift_state == 2) {  /* Ctrl-Break */
            if (backend)
                backend_special(backend, SS_BRK, 0);
            return 0;
        }
        if (wParam == VK_PAUSE) {      /* Break/Pause */
            *p++ = 26;
            *p++ = 0;
            return -2;
        }
        /* Control-2 to Control-8 are special */
        if (shift_state == 2 && wParam >= '2' && wParam <= '8') {
            *p++ = "\000\033\034\035\036\037\177"[wParam - '2'];
            return p - output;
        }
        if (shift_state == 2 && (wParam == 0xBD || wParam == 0xBF)) {
            *p++ = 0x1F;
            return p - output;
        }
        if (shift_state == 2 && (wParam == 0xDF || wParam == 0xDC)) {
            *p++ = 0x1C;
            return p - output;
        }
        if (shift_state == 3 && wParam == 0xDE) {
            *p++ = 0x1E;               /* Ctrl-~ == Ctrl-^ in xterm at least */
            return p - output;
        }

        switch (wParam) {
          case VK_NUMPAD0: keypad_key = '0'; goto numeric_keypad;
          case VK_NUMPAD1: keypad_key = '1'; goto numeric_keypad;
          case VK_NUMPAD2: keypad_key = '2'; goto numeric_keypad;
          case VK_NUMPAD3: keypad_key = '3'; goto numeric_keypad;
          case VK_NUMPAD4: keypad_key = '4'; goto numeric_keypad;
          case VK_NUMPAD5: keypad_key = '5'; goto numeric_keypad;
          case VK_NUMPAD6: keypad_key = '6'; goto numeric_keypad;
          case VK_NUMPAD7: keypad_key = '7'; goto numeric_keypad;
          case VK_NUMPAD8: keypad_key = '8'; goto numeric_keypad;
          case VK_NUMPAD9: keypad_key = '9'; goto numeric_keypad;
          case VK_DECIMAL: keypad_key = '.'; goto numeric_keypad;
          case VK_ADD: keypad_key = '+'; goto numeric_keypad;
          case VK_SUBTRACT: keypad_key = '-'; goto numeric_keypad;
          case VK_MULTIPLY: keypad_key = '*'; goto numeric_keypad;
          case VK_DIVIDE: keypad_key = '/'; goto numeric_keypad;
          case VK_EXECUTE: keypad_key = 'G'; goto numeric_keypad;
            /* also the case for VK_RETURN below can sometimes come here */
          numeric_keypad:
            /* Left Alt overrides all numeric keypad usage to act as
             * numeric character code input */
            if (left_alt) {
                if (keypad_key >= '0' && keypad_key <= '9')
                    alt_sum = alt_sum * 10 + keypad_key - '0';
                else
                    alt_sum = 0;
                break;
            }

            {
                int nchars = format_numeric_keypad_key(
                    (char *)p, term, keypad_key,
                    shift_state & 1, shift_state & 2);
                if (!nchars) {
                    /*
                     * If we didn't get an escape sequence out of the
                     * numeric keypad key, then that must be because
                     * we're in Num Lock mode without application
                     * keypad enabled. In that situation we leave this
                     * keypress to the ToUnicode/ToAsciiEx handler
                     * below, which will translate it according to the
                     * appropriate keypad layout (e.g. so that what a
                     * Brit thinks of as keypad '.' can become ',' in
                     * the German layout).
                     *
                     * An exception is the keypad Return key: if we
                     * didn't get an escape sequence for that, we
                     * treat it like ordinary Return, taking into
                     * account Telnet special new line codes and
                     * config options.
                     */
                    if (keypad_key == '\r')
                        goto ordinary_return_key;
                    break;
                }

                p += nchars;
                return p - output;
            }

            int fkey_number;
          case VK_F1: fkey_number = 1; goto numbered_function_key;
          case VK_F2: fkey_number = 2; goto numbered_function_key;
          case VK_F3: fkey_number = 3; goto numbered_function_key;
          case VK_F4: fkey_number = 4; goto numbered_function_key;
          case VK_F5: fkey_number = 5; goto numbered_function_key;
          case VK_F6: fkey_number = 6; goto numbered_function_key;
          case VK_F7: fkey_number = 7; goto numbered_function_key;
          case VK_F8: fkey_number = 8; goto numbered_function_key;
          case VK_F9: fkey_number = 9; goto numbered_function_key;
          case VK_F10: fkey_number = 10; goto numbered_function_key;
          case VK_F11: fkey_number = 11; goto numbered_function_key;
          case VK_F12: fkey_number = 12; goto numbered_function_key;
          case VK_F13: fkey_number = 13; goto numbered_function_key;
          case VK_F14: fkey_number = 14; goto numbered_function_key;
          case VK_F15: fkey_number = 15; goto numbered_function_key;
          case VK_F16: fkey_number = 16; goto numbered_function_key;
          case VK_F17: fkey_number = 17; goto numbered_function_key;
          case VK_F18: fkey_number = 18; goto numbered_function_key;
          case VK_F19: fkey_number = 19; goto numbered_function_key;
          case VK_F20: fkey_number = 20; goto numbered_function_key;
          numbered_function_key:
            p += format_function_key((char *)p, term, fkey_number,
                                     shift_state & 1, shift_state & 2);
            return p - output;

            SmallKeypadKey sk_key;
          case VK_HOME: sk_key = SKK_HOME; goto small_keypad_key;
          case VK_END: sk_key = SKK_END; goto small_keypad_key;
          case VK_INSERT: sk_key = SKK_INSERT; goto small_keypad_key;
          case VK_DELETE: sk_key = SKK_DELETE; goto small_keypad_key;
          case VK_PRIOR: sk_key = SKK_PGUP; goto small_keypad_key;
          case VK_NEXT: sk_key = SKK_PGDN; goto small_keypad_key;
          small_keypad_key:
            /* These keys don't generate terminal input with Ctrl */
            if (shift_state & 2)
                break;

            p += format_small_keypad_key((char *)p, term, sk_key);
            return p - output;

            char xkey;
          case VK_UP: xkey = 'A'; goto arrow_key;
          case VK_DOWN: xkey = 'B'; goto arrow_key;
          case VK_RIGHT: xkey = 'C'; goto arrow_key;
          case VK_LEFT: xkey = 'D'; goto arrow_key;
          case VK_CLEAR: xkey = 'G'; goto arrow_key; /* close enough */
          arrow_key:
            p += format_arrow_key((char *)p, term, xkey, shift_state & 2);
            return p - output;

          case VK_RETURN:
            if (HIWORD(lParam) & KF_EXTENDED) {
                keypad_key = '\r';
                goto numeric_keypad;
            }
          ordinary_return_key:
            if (shift_state == 0 && term->cr_lf_return) {
                *p++ = '\r';
                *p++ = '\n';
                return p - output;
            } else {
                *p++ = 0x0D;
                *p++ = 0;
                return -2;
            }
        }
    }

    /* Okay we've done everything interesting; let windows deal with
     * the boring stuff */
    {
        bool capsOn = false;

        /* helg: clear CAPS LOCK state if caps lock switches to cyrillic */
        if(keystate[VK_CAPITAL] != 0 &&
           conf_get_bool(conf, CONF_xlat_capslockcyr)) {
            capsOn= !left_alt;
            keystate[VK_CAPITAL] = 0;
        }

        /* XXX how do we know what the max size of the keys array should
         * be is? There's indication on MS' website of an Inquire/InquireEx
         * functioning returning a KBINFO structure which tells us. */
        if (osPlatformId == VER_PLATFORM_WIN32_NT && p_ToUnicodeEx) {
            r = p_ToUnicodeEx(wParam, scan, keystate, keys_unicode,
                              lenof(keys_unicode), 0, kbd_layout);
        } else {
            /* XXX 'keys' parameter is declared in MSDN documentation as
             * 'LPWORD lpChar'.
             * The experience of a French user indicates that on
             * Win98, WORD[] should be passed in, but on Win2K, it should
             * be BYTE[]. German WinXP and my Win2K with "US International"
             * driver corroborate this.
             * Experimentally I've conditionalised the behaviour on the
             * Win9x/NT split, but I suspect it's worse than that.
             * See wishlist item `win-dead-keys' for more horrible detail
             * and speculations. */
            int i;
            static WORD keys[3];
            static BYTE keysb[3];
            r = ToAsciiEx(wParam, scan, keystate, keys, 0, kbd_layout);
            if (r > 0) {
                for (i = 0; i < r; i++) {
                    keysb[i] = (BYTE)keys[i];
                }
                MultiByteToWideChar(CP_ACP, 0, (LPCSTR)keysb, r,
                                    keys_unicode, lenof(keys_unicode));
            }
        }
#ifdef SHOW_TOASCII_RESULT
        if (r == 1 && !key_down) {
            if (alt_sum) {
                if (in_utf(term) || ucsdata.dbcs_screenfont)
                    debug(", (U+%04x)", alt_sum);
                else
                    debug(", LCH(%d)", alt_sum);
            } else {
                debug(", ACH(%d)", keys_unicode[0]);
            }
        } else if (r > 0) {
            int r1;
            debug(", ASC(");
            for (r1 = 0; r1 < r; r1++) {
                debug("%s%d", r1 ? "," : "", keys_unicode[r1]);
            }
            debug(")");
        }
#endif
        if (r > 0) {
            WCHAR keybuf;

            p = output;
            for (i = 0; i < r; i++) {
                wchar_t wch = keys_unicode[i];

                if (compose_state == 2 && wch >= ' ' && wch < 0x80) {
                    compose_char = wch;
                    compose_state++;
                    continue;
                }
                if (compose_state == 3 && wch >= ' ' && wch < 0x80) {
                    int nc;
                    compose_state = 0;

                    if ((nc = check_compose(compose_char, wch)) == -1) {
                        MessageBeep(MB_ICONHAND);
                        return 0;
                    }
                    keybuf = nc;
                    term_keyinputw(term, &keybuf, 1);
                    continue;
                }

                compose_state = 0;

                if (!key_down) {
                    if (alt_sum) {
                        if (in_utf(term) || ucsdata.dbcs_screenfont) {
                            keybuf = alt_sum;
                            term_keyinputw(term, &keybuf, 1);
                        } else {
                            char ch = (char) alt_sum;
                            /*
                             * We need not bother about stdin
                             * backlogs here, because in GUI PuTTY
                             * we can't do anything about it
                             * anyway; there's no means of asking
                             * Windows to hold off on KEYDOWN
                             * messages. We _have_ to buffer
                             * everything we're sent.
                             */
                            term_keyinput(term, -1, &ch, 1);
                        }
                        alt_sum = 0;
                    } else {
                        term_keyinputw(term, &wch, 1);
                    }
                } else {
                    if(capsOn && wch < 0x80) {
                        WCHAR cbuf[2];
                        cbuf[0] = 27;
                        cbuf[1] = xlat_uskbd2cyrllic(wch);
                        term_keyinputw(term, cbuf+!left_alt, 1+!!left_alt);
                    } else {
                        WCHAR cbuf[2];
                        cbuf[0] = '\033';
                        cbuf[1] = wch;
                        term_keyinputw(term, cbuf +!left_alt, 1+!!left_alt);
                    }
                }
                show_mouseptr(false);
            }

            /* This is so the ALT-Numpad and dead keys work correctly. */
            keys_unicode[0] = 0;

            return p - output;
        }
        /* If we're definitely not building up an ALT-54321 then clear it */
        if (!left_alt)
            keys_unicode[0] = 0;
        /* If we will be using alt_sum fix the 256s */
        else if (keys_unicode[0] && (in_utf(term) || ucsdata.dbcs_screenfont))
            keys_unicode[0] = 10;
    }

    /*
     * ALT alone may or may not want to bring up the System menu.
     * If it's not meant to, we return 0 on presses or releases of
     * ALT, to show that we've swallowed the keystroke. Otherwise
     * we return -1, which means Windows will give the keystroke
     * its default handling (i.e. bring up the System menu).
     */
    if (wParam == VK_MENU && !conf_get_bool(conf, CONF_alt_only))
        return 0;

    return -1;
}

static void wintw_set_title(TermWin *tw, const char *title)
{
    sfree(window_name);
    window_name = snewn(1 + strlen(title), char);
    strcpy(window_name, title);
    if (conf_get_bool(conf, CONF_win_name_always) || !IsIconic(wgs.term_hwnd))
        SetWindowText(wgs.term_hwnd, title);
}

static void wintw_set_icon_title(TermWin *tw, const char *title)
{
    sfree(icon_name);
    icon_name = snewn(1 + strlen(title), char);
    strcpy(icon_name, title);
    if (!conf_get_bool(conf, CONF_win_name_always) && IsIconic(wgs.term_hwnd))
        SetWindowText(wgs.term_hwnd, title);
}

static void wintw_set_scrollbar(TermWin *tw, int total, int start, int page)
{
    SCROLLINFO si;

    if (!conf_get_bool(conf, is_full_screen() ?
                       CONF_scrollbar_in_fullscreen : CONF_scrollbar))
        return;

    si.cbSize = sizeof(si);
    si.fMask = SIF_ALL | SIF_DISABLENOSCROLL;
    si.nMin = 0;
    si.nMax = total - 1;
    si.nPage = page;
    si.nPos = start;
    if (wgs.term_hwnd)
        SetScrollInfo(wgs.term_hwnd, SB_VERT, &si, true);
}

static bool wintw_setup_draw_ctx(TermWin *tw)
{
    assert(!wintw_hdc);
    wintw_hdc = make_hdc();
    return wintw_hdc != NULL;
}

static void wintw_free_draw_ctx(TermWin *tw)
{
    assert(wintw_hdc);
    free_hdc(wintw_hdc);
    wintw_hdc = NULL;
}

static void real_palette_set(int n, int r, int g, int b)
{
    internal_set_colour(n, r, g, b);
    if (pal) {
        logpal->palPalEntry[n].peRed = r;
        logpal->palPalEntry[n].peGreen = g;
        logpal->palPalEntry[n].peBlue = b;
        logpal->palPalEntry[n].peFlags = PC_NOCOLLAPSE;
        SetPaletteEntries(pal, 0, NALLCOLOURS, logpal->palPalEntry);
    }
}

static bool wintw_palette_get(TermWin *tw, int n, int *r, int *g, int *b)
{
    if (n < 0 || n >= NALLCOLOURS)
        return false;
    *r = colours_rgb[n].r;
    *g = colours_rgb[n].g;
    *b = colours_rgb[n].b;
    return true;
}

static void wintw_palette_set(TermWin *tw, int n, int r, int g, int b)
{
    if (n >= 16)
        n += 256 - 16;
    if (n >= NALLCOLOURS)
        return;
    real_palette_set(n, r, g, b);
    if (pal) {
        HDC hdc = make_hdc();
        UnrealizeObject(pal);
        RealizePalette(hdc);
        free_hdc(hdc);
    } else {
        if (n == (ATTR_DEFBG>>ATTR_BGSHIFT))
            /* If Default Background changes, we need to ensure any
             * space between the text area and the window border is
             * redrawn. */
            InvalidateRect(wgs.term_hwnd, NULL, true);
    }
}

static void wintw_palette_reset(TermWin *tw)
{
    int i;

    /* And this */
    for (i = 0; i < NALLCOLOURS; i++) {
        internal_set_colour(i, defpal[i].rgbtRed,
                            defpal[i].rgbtGreen, defpal[i].rgbtBlue);
        if (pal) {
            logpal->palPalEntry[i].peRed = defpal[i].rgbtRed;
            logpal->palPalEntry[i].peGreen = defpal[i].rgbtGreen;
            logpal->palPalEntry[i].peBlue = defpal[i].rgbtBlue;
            logpal->palPalEntry[i].peFlags = 0;
        }
    }

    if (pal) {
        HDC hdc;
        SetPaletteEntries(pal, 0, NALLCOLOURS, logpal->palPalEntry);
        hdc = make_hdc();
        RealizePalette(hdc);
        free_hdc(hdc);
    } else {
        /* Default Background may have changed. Ensure any space between
         * text area and window border is redrawn. */
        InvalidateRect(wgs.term_hwnd, NULL, true);
    }
}

void write_aclip(int clipboard, char *data, int len, bool must_deselect)
{
    HGLOBAL clipdata;
    void *lock;

    if (clipboard != CLIP_SYSTEM)
        return;

    clipdata = GlobalAlloc(GMEM_DDESHARE | GMEM_MOVEABLE, len + 1);
    if (!clipdata)
        return;
    lock = GlobalLock(clipdata);
    if (!lock)
        return;
    memcpy(lock, data, len);
    ((unsigned char *) lock)[len] = 0;
    GlobalUnlock(clipdata);

    if (!must_deselect)
        SendMessage(wgs.term_hwnd, WM_IGNORE_CLIP, true, 0);

    if (OpenClipboard(wgs.term_hwnd)) {
        EmptyClipboard();
        SetClipboardData(CF_TEXT, clipdata);
        CloseClipboard();
    } else
        GlobalFree(clipdata);

    if (!must_deselect)
        SendMessage(wgs.term_hwnd, WM_IGNORE_CLIP, false, 0);
}

typedef struct _rgbindex {
    int index;
    COLORREF ref;
} rgbindex;

int cmpCOLORREF(void *va, void *vb)
{
    COLORREF a = ((rgbindex *)va)->ref;
    COLORREF b = ((rgbindex *)vb)->ref;
    return (a < b) ? -1 : (a > b) ? +1 : 0;
}

/*
 * Note: unlike write_aclip() this will not append a nul.
 */
static void wintw_clip_write(
    TermWin *tw, int clipboard, wchar_t *data, int *attr,
    truecolour *truecolour, int len, bool must_deselect)
{
    HGLOBAL clipdata, clipdata2, clipdata3;
    int len2;
    void *lock, *lock2, *lock3;

    if (clipboard != CLIP_SYSTEM)
        return;

    len2 = WideCharToMultiByte(CP_ACP, 0, data, len, 0, 0, NULL, NULL);

    clipdata = GlobalAlloc(GMEM_DDESHARE | GMEM_MOVEABLE,
                           len * sizeof(wchar_t));
    clipdata2 = GlobalAlloc(GMEM_DDESHARE | GMEM_MOVEABLE, len2);

    if (!clipdata || !clipdata2) {
        if (clipdata)
            GlobalFree(clipdata);
        if (clipdata2)
            GlobalFree(clipdata2);
        return;
    }
    if (!(lock = GlobalLock(clipdata))) {
        GlobalFree(clipdata);
        GlobalFree(clipdata2);
        return;
    }
    if (!(lock2 = GlobalLock(clipdata2))) {
        GlobalUnlock(clipdata);
        GlobalFree(clipdata);
        GlobalFree(clipdata2);
        return;
    }

    memcpy(lock, data, len * sizeof(wchar_t));
    WideCharToMultiByte(CP_ACP, 0, data, len, lock2, len2, NULL, NULL);

    if (conf_get_bool(conf, CONF_rtf_paste)) {
        wchar_t unitab[256];
        strbuf *rtf = strbuf_new();
        unsigned char *tdata = (unsigned char *)lock2;
        wchar_t *udata = (wchar_t *)lock;
        int uindex = 0, tindex = 0;
        int multilen, blen, alen, totallen, i;
        char before[16], after[4];
        int fgcolour,  lastfgcolour  = -1;
        int bgcolour,  lastbgcolour  = -1;
        COLORREF fg,   lastfg = -1;
        COLORREF bg,   lastbg = -1;
        int attrBold,  lastAttrBold  = 0;
        int attrUnder, lastAttrUnder = 0;
        int palette[NALLCOLOURS];
        int numcolours;
        tree234 *rgbtree = NULL;
        FontSpec *font = conf_get_fontspec(conf, CONF_font);

        get_unitab(CP_ACP, unitab, 0);

        strbuf_catf(
            rtf, "{\\rtf1\\ansi\\deff0{\\fonttbl\\f0\\fmodern %s;}\\f0\\fs%d",
            font->name, font->height*2);

        /*
         * Add colour palette
         * {\colortbl ;\red255\green0\blue0;\red0\green0\blue128;}
         */

        /*
         * First - Determine all colours in use
         *    o  Foregound and background colours share the same palette
         */
        if (attr) {
            memset(palette, 0, sizeof(palette));
            for (i = 0; i < (len-1); i++) {
                fgcolour = ((attr[i] & ATTR_FGMASK) >> ATTR_FGSHIFT);
                bgcolour = ((attr[i] & ATTR_BGMASK) >> ATTR_BGSHIFT);

                if (attr[i] & ATTR_REVERSE) {
                    int tmpcolour = fgcolour;   /* Swap foreground and background */
                    fgcolour = bgcolour;
                    bgcolour = tmpcolour;
                }

                if (bold_colours && (attr[i] & ATTR_BOLD)) {
                    if (fgcolour  <   8)        /* ANSI colours */
                        fgcolour +=   8;
                    else if (fgcolour >= 256)   /* Default colours */
                        fgcolour ++;
                }

                if ((attr[i] & ATTR_BLINK)) {
                    if (bgcolour  <   8)        /* ANSI colours */
                        bgcolour +=   8;
                    else if (bgcolour >= 256)   /* Default colours */
                        bgcolour ++;
                }

                palette[fgcolour]++;
                palette[bgcolour]++;
            }

            if (truecolour) {
                rgbtree = newtree234(cmpCOLORREF);
                for (i = 0; i < (len-1); i++) {
                    if (truecolour[i].fg.enabled) {
                        rgbindex *rgbp = snew(rgbindex);
                        rgbp->ref = RGB(truecolour[i].fg.r,
                                        truecolour[i].fg.g,
                                        truecolour[i].fg.b);
                        if (add234(rgbtree, rgbp) != rgbp)
                            sfree(rgbp);
                    }
                    if (truecolour[i].bg.enabled) {
                        rgbindex *rgbp = snew(rgbindex);
                        rgbp->ref = RGB(truecolour[i].bg.r,
                                        truecolour[i].bg.g,
                                        truecolour[i].bg.b);
                        if (add234(rgbtree, rgbp) != rgbp)
                            sfree(rgbp);
                    }
                }
            }

            /*
             * Next - Create a reduced palette
             */
            numcolours = 0;
            for (i = 0; i < NALLCOLOURS; i++) {
                if (palette[i] != 0)
                    palette[i]  = ++numcolours;
            }

            if (rgbtree) {
                rgbindex *rgbp;
                for (i = 0; (rgbp = index234(rgbtree, i)) != NULL; i++)
                    rgbp->index = ++numcolours;
            }

            /*
             * Finally - Write the colour table
             */
            put_datapl(rtf, PTRLEN_LITERAL("{\\colortbl ;"));

            for (i = 0; i < NALLCOLOURS; i++) {
                if (palette[i] != 0) {
                    strbuf_catf(rtf, "\\red%d\\green%d\\blue%d;",
                                defpal[i].rgbtRed, defpal[i].rgbtGreen,
                                defpal[i].rgbtBlue);
                }
            }
            if (rgbtree) {
                rgbindex *rgbp;
                for (i = 0; (rgbp = index234(rgbtree, i)) != NULL; i++)
                    strbuf_catf(rtf, "\\red%d\\green%d\\blue%d;",
                                GetRValue(rgbp->ref), GetGValue(rgbp->ref),
                                GetBValue(rgbp->ref));
            }
            put_datapl(rtf, PTRLEN_LITERAL("}"));
        }

        /*
         * We want to construct a piece of RTF that specifies the
         * same Unicode text. To do this we will read back in
         * parallel from the Unicode data in `udata' and the
         * non-Unicode data in `tdata'. For each character in
         * `tdata' which becomes the right thing in `udata' when
         * looked up in `unitab', we just copy straight over from
         * tdata. For each one that doesn't, we must WCToMB it
         * individually and produce a \u escape sequence.
         *
         * It would probably be more robust to just bite the bullet
         * and WCToMB each individual Unicode character one by one,
         * then MBToWC each one back to see if it was an accurate
         * translation; but that strikes me as a horrifying number
         * of Windows API calls so I want to see if this faster way
         * will work. If it screws up badly we can always revert to
         * the simple and slow way.
         */
        while (tindex < len2 && uindex < len &&
               tdata[tindex] && udata[uindex]) {
            if (tindex + 1 < len2 &&
                tdata[tindex] == '\r' &&
                tdata[tindex+1] == '\n') {
                tindex++;
                uindex++;
            }

            /*
             * Set text attributes
             */
            if (attr) {
                /*
                 * Determine foreground and background colours
                 */
                if (truecolour && truecolour[tindex].fg.enabled) {
                    fgcolour = -1;
                    fg = RGB(truecolour[tindex].fg.r,
                             truecolour[tindex].fg.g,
                             truecolour[tindex].fg.b);
                } else {
                    fgcolour = ((attr[tindex] & ATTR_FGMASK) >> ATTR_FGSHIFT);
                    fg = -1;
                }

                if (truecolour && truecolour[tindex].bg.enabled) {
                    bgcolour = -1;
                    bg = RGB(truecolour[tindex].bg.r,
                             truecolour[tindex].bg.g,
                             truecolour[tindex].bg.b);
                } else {
                    bgcolour = ((attr[tindex] & ATTR_BGMASK) >> ATTR_BGSHIFT);
                    bg = -1;
                }

                if (attr[tindex] & ATTR_REVERSE) {
                    int tmpcolour = fgcolour;       /* Swap foreground and background */
                    fgcolour = bgcolour;
                    bgcolour = tmpcolour;

                    COLORREF tmpref = fg;
                    fg = bg;
                    bg = tmpref;
                }

                if (bold_colours && (attr[tindex] & ATTR_BOLD) && (fgcolour >= 0)) {
                    if (fgcolour  <   8)            /* ANSI colours */
                        fgcolour +=   8;
                    else if (fgcolour >= 256)       /* Default colours */
                        fgcolour ++;
                }

                if ((attr[tindex] & ATTR_BLINK) && (bgcolour >= 0)) {
                    if (bgcolour  <   8)            /* ANSI colours */
                        bgcolour +=   8;
                    else if (bgcolour >= 256)       /* Default colours */
                        bgcolour ++;
                }

                /*
                 * Collect other attributes
                 */
                if (bold_font_mode != BOLD_NONE)
                    attrBold  = attr[tindex] & ATTR_BOLD;
                else
                    attrBold  = 0;

                attrUnder = attr[tindex] & ATTR_UNDER;

                /*
                 * Reverse video
                 *   o  If video isn't reversed, ignore colour attributes for default foregound
                 *      or background.
                 *   o  Special case where bolded text is displayed using the default foregound
                 *      and background colours - force to bolded RTF.
                 */
                if (!(attr[tindex] & ATTR_REVERSE)) {
                    if (bgcolour >= 256)            /* Default color */
                        bgcolour  = -1;             /* No coloring */

                    if (fgcolour >= 256) {          /* Default colour */
                        if (bold_colours && (fgcolour & 1) && bgcolour == -1)
                            attrBold = ATTR_BOLD;   /* Emphasize text with bold attribute */

                        fgcolour  = -1;             /* No coloring */
                    }
                }

                /*
                 * Write RTF text attributes
                 */
                if ((lastfgcolour != fgcolour) || (lastfg != fg)) {
                    lastfgcolour  = fgcolour;
                    lastfg        = fg;
                    if (fg == -1) {
                        strbuf_catf(rtf, "\\cf%d ",
                                    (fgcolour >= 0) ? palette[fgcolour] : 0);
                    } else {
                        rgbindex rgb, *rgbp;
                        rgb.ref = fg;
                        if ((rgbp = find234(rgbtree, &rgb, NULL)) != NULL)
                            strbuf_catf(rtf, "\\cf%d ", rgbp->index);
                    }
                }

                if ((lastbgcolour != bgcolour) || (lastbg != bg)) {
                    lastbgcolour  = bgcolour;
                    lastbg        = bg;
                    if (bg == -1)
                        strbuf_catf(rtf, "\\highlight%d ",
                                    (bgcolour >= 0) ? palette[bgcolour] : 0);
                    else {
                        rgbindex rgb, *rgbp;
                        rgb.ref = bg;
                        if ((rgbp = find234(rgbtree, &rgb, NULL)) != NULL)
                            strbuf_catf(rtf, "\\highlight%d ", rgbp->index);
                    }
                }

                if (lastAttrBold != attrBold) {
                    lastAttrBold  = attrBold;
                    put_datapl(rtf, attrBold ?
                               PTRLEN_LITERAL("\\b ") :
                               PTRLEN_LITERAL("\\b0 "));
                }

                if (lastAttrUnder != attrUnder) {
                    lastAttrUnder  = attrUnder;
                    put_datapl(rtf, attrUnder ?
                               PTRLEN_LITERAL("\\ul ") :
                               PTRLEN_LITERAL("\\ulnone "));
                }
            }

            if (unitab[tdata[tindex]] == udata[uindex]) {
                multilen = 1;
                before[0] = '\0';
                after[0] = '\0';
                blen = alen = 0;
            } else {
                multilen = WideCharToMultiByte(CP_ACP, 0, unitab+uindex, 1,
                                               NULL, 0, NULL, NULL);
                if (multilen != 1) {
                    blen = sprintf(before, "{\\uc%d\\u%d", (int)multilen,
                                   (int)udata[uindex]);
                    alen = 1; strcpy(after, "}");
                } else {
                    blen = sprintf(before, "\\u%d", udata[uindex]);
                    alen = 0; after[0] = '\0';
                }
            }
            assert(tindex + multilen <= len2);
            totallen = blen + alen;
            for (i = 0; i < multilen; i++) {
                if (tdata[tindex+i] == '\\' ||
                    tdata[tindex+i] == '{' ||
                    tdata[tindex+i] == '}')
                    totallen += 2;
                else if (tdata[tindex+i] == 0x0D || tdata[tindex+i] == 0x0A)
                    totallen += 6;     /* \par\r\n */
                else if (tdata[tindex+i] > 0x7E || tdata[tindex+i] < 0x20)
                    totallen += 4;
                else
                    totallen++;
            }

            put_data(rtf, before, blen);
            for (i = 0; i < multilen; i++) {
                if (tdata[tindex+i] == '\\' ||
                    tdata[tindex+i] == '{' ||
                    tdata[tindex+i] == '}') {
                    put_byte(rtf, '\\');
                    put_byte(rtf, tdata[tindex+i]);
                } else if (tdata[tindex+i] == 0x0D || tdata[tindex+i] == 0x0A) {
                    put_datapl(rtf, PTRLEN_LITERAL("\\par\r\n"));
                } else if (tdata[tindex+i] > 0x7E || tdata[tindex+i] < 0x20) {
                    strbuf_catf(rtf, "\\'%02x", tdata[tindex+i]);
                } else {
                    put_byte(rtf, tdata[tindex+i]);
                }
            }
            put_data(rtf, after, alen);

            tindex += multilen;
            uindex++;
        }

        put_datapl(rtf, PTRLEN_LITERAL("}\0\0")); /* Terminate RTF stream */

        clipdata3 = GlobalAlloc(GMEM_DDESHARE | GMEM_MOVEABLE, rtf->len);
        if (clipdata3 && (lock3 = GlobalLock(clipdata3)) != NULL) {
            memcpy(lock3, rtf->u, rtf->len);
            GlobalUnlock(clipdata3);
        }
        strbuf_free(rtf);

        if (rgbtree) {
            rgbindex *rgbp;
            while ((rgbp = delpos234(rgbtree, 0)) != NULL)
                sfree(rgbp);
            freetree234(rgbtree);
        }
    } else
        clipdata3 = NULL;

    GlobalUnlock(clipdata);
    GlobalUnlock(clipdata2);

    if (!must_deselect)
        SendMessage(wgs.term_hwnd, WM_IGNORE_CLIP, true, 0);

    if (OpenClipboard(wgs.term_hwnd)) {
        EmptyClipboard();
        SetClipboardData(CF_UNICODETEXT, clipdata);
        SetClipboardData(CF_TEXT, clipdata2);
        if (clipdata3)
            SetClipboardData(RegisterClipboardFormat(CF_RTF), clipdata3);
        CloseClipboard();
    } else {
        GlobalFree(clipdata);
        GlobalFree(clipdata2);
    }

    if (!must_deselect)
        SendMessage(wgs.term_hwnd, WM_IGNORE_CLIP, false, 0);
}

static DWORD WINAPI clipboard_read_threadfunc(void *param)
{
    HWND hwnd = (HWND)param;
    HGLOBAL clipdata;

    if (OpenClipboard(NULL)) {
        if ((clipdata = GetClipboardData(CF_UNICODETEXT))) {
            SendMessage(hwnd, WM_GOT_CLIPDATA,
                        (WPARAM)true, (LPARAM)clipdata);
        } else if ((clipdata = GetClipboardData(CF_TEXT))) {
            SendMessage(hwnd, WM_GOT_CLIPDATA,
                        (WPARAM)false, (LPARAM)clipdata);
        }
        CloseClipboard();
    }

    return 0;
}

static void process_clipdata(HGLOBAL clipdata, bool unicode)
{
    wchar_t *clipboard_contents = NULL;
    size_t clipboard_length = 0;

    if (unicode) {
        wchar_t *p = GlobalLock(clipdata);
        wchar_t *p2;

        if (p) {
            /* Unwilling to rely on Windows having wcslen() */
            for (p2 = p; *p2; p2++);
            clipboard_length = p2 - p;
            clipboard_contents = snewn(clipboard_length + 1, wchar_t);
            memcpy(clipboard_contents, p, clipboard_length * sizeof(wchar_t));
            clipboard_contents[clipboard_length] = L'\0';
            term_do_paste(term, clipboard_contents, clipboard_length);
        }
    } else {
        char *s = GlobalLock(clipdata);
        int i;

        if (s) {
            i = MultiByteToWideChar(CP_ACP, 0, s, strlen(s) + 1, 0, 0);
            clipboard_contents = snewn(i, wchar_t);
            MultiByteToWideChar(CP_ACP, 0, s, strlen(s) + 1,
                                clipboard_contents, i);
            clipboard_length = i - 1;
            clipboard_contents[clipboard_length] = L'\0';
            term_do_paste(term, clipboard_contents, clipboard_length);
        }
    }

    sfree(clipboard_contents);
}

static void wintw_clip_request_paste(TermWin *tw, int clipboard)
{
    assert(clipboard == CLIP_SYSTEM);

    /*
     * I always thought pasting was synchronous in Windows; the
     * clipboard access functions certainly _look_ synchronous,
     * unlike the X ones. But in fact it seems that in some
     * situations the contents of the clipboard might not be
     * immediately available, and the clipboard-reading functions
     * may block. This leads to trouble if the application
     * delivering the clipboard data has to get hold of it by -
     * for example - talking over a network connection which is
     * forwarded through this very PuTTY.
     *
     * Hence, we spawn a subthread to read the clipboard, and do
     * our paste when it's finished. The thread will send a
     * message back to our main window when it terminates, and
     * that tells us it's OK to paste.
     */
    DWORD in_threadid; /* required for Win9x */
    CreateThread(NULL, 0, clipboard_read_threadfunc,
                 wgs.term_hwnd, 0, &in_threadid);
}

/*
 * Print a modal (Really Bad) message box and perform a fatal exit.
 */
void modalfatalbox(const char *fmt, ...)
{
    va_list ap;
    char *message, *title;

    va_start(ap, fmt);
    message = dupvprintf(fmt, ap);
    va_end(ap);
    title = dupprintf("%s Fatal Error", appname);
    MessageBox(wgs.term_hwnd, message, title,
               MB_SYSTEMMODAL | MB_ICONERROR | MB_OK);
    sfree(message);
    sfree(title);
    cleanup_exit(1);
}

/*
 * Print a message box and don't close the connection.
 */
void nonfatal(const char *fmt, ...)
{
    va_list ap;
    char *message, *title;

    va_start(ap, fmt);
    message = dupvprintf(fmt, ap);
    va_end(ap);
    title = dupprintf("%s Error", appname);
    MessageBox(wgs.term_hwnd, message, title, MB_ICONERROR | MB_OK);
    sfree(message);
    sfree(title);
}

static bool flash_window_ex(DWORD dwFlags, UINT uCount, DWORD dwTimeout)
{
    if (p_FlashWindowEx) {
        FLASHWINFO fi;
        fi.cbSize = sizeof(fi);
        fi.hwnd = wgs.term_hwnd;
        fi.dwFlags = dwFlags;
        fi.uCount = uCount;
        fi.dwTimeout = dwTimeout;
        return (*p_FlashWindowEx)(&fi);
    }
    else
        return false; /* shrug */
}

static void flash_window(int mode);
static long next_flash;
static bool flashing = false;

/*
 * Timer for platforms where we must maintain window flashing manually
 * (e.g., Win95).
 */
static void flash_window_timer(void *ctx, unsigned long now)
{
    if (flashing && now == next_flash) {
        flash_window(1);
    }
}

/*
 * Manage window caption / taskbar flashing, if enabled.
 * 0 = stop, 1 = maintain, 2 = start
 */
static void flash_window(int mode)
{
    int beep_ind = conf_get_int(conf, CONF_beep_ind);
    if ((mode == 0) || (beep_ind == B_IND_DISABLED)) {
        /* stop */
        if (flashing) {
            flashing = false;
            if (p_FlashWindowEx)
                flash_window_ex(FLASHW_STOP, 0, 0);
            else
                FlashWindow(wgs.term_hwnd, false);
        }

    } else if (mode == 2) {
        /* start */
        if (!flashing) {
            flashing = true;
            if (p_FlashWindowEx) {
                /* For so-called "steady" mode, we use uCount=2, which
                 * seems to be the traditional number of flashes used
                 * by user notifications (e.g., by Explorer).
                 * uCount=0 appears to enable continuous flashing, per
                 * "flashing" mode, although I haven't seen this
                 * documented. */
                flash_window_ex(FLASHW_ALL | FLASHW_TIMER,
                                (beep_ind == B_IND_FLASH ? 0 : 2),
                                0 /* system cursor blink rate */);
                /* No need to schedule timer */
            } else {
                FlashWindow(wgs.term_hwnd, true);
                next_flash = schedule_timer(450, flash_window_timer,
                                            wgs.term_hwnd);
            }
        }

    } else if ((mode == 1) && (beep_ind == B_IND_FLASH)) {
        /* maintain */
        if (flashing && !p_FlashWindowEx) {
            FlashWindow(wgs.term_hwnd, true);    /* toggle */
            next_flash = schedule_timer(450, flash_window_timer,
                                        wgs.term_hwnd);
        }
    }
}

/*
 * Beep.
 */
static void wintw_bell(TermWin *tw, int mode)
{
    if (mode == BELL_DEFAULT) {
        /*
         * For MessageBeep style bells, we want to be careful of
         * timing, because they don't have the nice property of
         * PlaySound bells that each one cancels the previous
         * active one. So we limit the rate to one per 50ms or so.
         */
        static long lastbeep = 0;
        long beepdiff;

        beepdiff = GetTickCount() - lastbeep;
        if (beepdiff >= 0 && beepdiff < 50)
            return;
        MessageBeep(MB_OK);
        /*
         * The above MessageBeep call takes time, so we record the
         * time _after_ it finishes rather than before it starts.
         */
        lastbeep = GetTickCount();
    } else if (mode == BELL_WAVEFILE) {
        Filename *bell_wavefile = conf_get_filename(conf, CONF_bell_wavefile);
        if (!p_PlaySound || !p_PlaySound(bell_wavefile->path, NULL,
                         SND_ASYNC | SND_FILENAME)) {
            char *buf, *otherbuf;
            buf = dupprintf(
                "Unable to play sound file\n%s\nUsing default sound instead",
                bell_wavefile->path);
            otherbuf = dupprintf("%s Sound Error", appname);
            MessageBox(wgs.term_hwnd, buf, otherbuf,
                       MB_OK | MB_ICONEXCLAMATION);
            sfree(buf);
            sfree(otherbuf);
            conf_set_int(conf, CONF_beep, BELL_DEFAULT);
        }
    } else if (mode == BELL_PCSPEAKER) {
        static long lastbeep = 0;
        long beepdiff;

        beepdiff = GetTickCount() - lastbeep;
        if (beepdiff >= 0 && beepdiff < 50)
            return;

        /*
         * We must beep in different ways depending on whether this
         * is a 95-series or NT-series OS.
         */
        if (osPlatformId == VER_PLATFORM_WIN32_NT)
            Beep(800, 100);
        else
            MessageBeep(-1);
        lastbeep = GetTickCount();
    }
    /* Otherwise, either visual bell or disabled; do nothing here */
    if (!term->has_focus) {
        flash_window(2);               /* start */
    }
}

/*
 * Minimise or restore the window in response to a server-side
 * request.
 */
static void wintw_set_minimised(TermWin *tw, bool minimised)
{
    if (IsIconic(wgs.term_hwnd)) {
        if (!minimised)
            ShowWindow(wgs.term_hwnd, SW_RESTORE);
    } else {
        if (minimised)
            ShowWindow(wgs.term_hwnd, SW_MINIMIZE);
    }
}

/*
 * Move the window in response to a server-side request.
 */
static void wintw_move(TermWin *tw, int x, int y)
{
    int resize_action = conf_get_int(conf, CONF_resize_action);
    if (resize_action == RESIZE_DISABLED ||
        resize_action == RESIZE_FONT ||
        IsZoomed(wgs.term_hwnd))
       return;

    SetWindowPos(wgs.term_hwnd, NULL, x, y, 0, 0, SWP_NOSIZE | SWP_NOZORDER);
}

/*
 * Move the window to the top or bottom of the z-order in response
 * to a server-side request.
 */
static void wintw_set_zorder(TermWin *tw, bool top)
{
    if (conf_get_bool(conf, CONF_alwaysontop))
        return;                        /* ignore */
    SetWindowPos(wgs.term_hwnd, top ? HWND_TOP : HWND_BOTTOM, 0, 0, 0, 0,
                 SWP_NOMOVE | SWP_NOSIZE);
}

/*
 * Refresh the window in response to a server-side request.
 */
static void wintw_refresh(TermWin *tw)
{
    InvalidateRect(wgs.term_hwnd, NULL, true);
}

/*
 * Maximise or restore the window in response to a server-side
 * request.
 */
static void wintw_set_maximised(TermWin *tw, bool maximised)
{
    if (IsZoomed(wgs.term_hwnd)) {
        if (!maximised)
            ShowWindow(wgs.term_hwnd, SW_RESTORE);
    } else {
        if (maximised)
            ShowWindow(wgs.term_hwnd, SW_MAXIMIZE);
    }
}

/*
 * Report whether the window is iconic, for terminal reports.
 */
static bool wintw_is_minimised(TermWin *tw)
{
    return IsIconic(wgs.term_hwnd);
}

/*
 * Report the window's position, for terminal reports.
 */
static void wintw_get_pos(TermWin *tw, int *x, int *y)
{
    RECT r;
    GetWindowRect(wgs.term_hwnd, &r);
    *x = r.left;
    *y = r.top;
}

/*
 * Report the window's pixel size, for terminal reports.
 */
static void wintw_get_pixels(TermWin *tw, int *x, int *y)
{
    RECT r;
    GetWindowRect(wgs.term_hwnd, &r);
    *x = r.right - r.left;
    *y = r.bottom - r.top;
}

/*
 * Return the window or icon title.
 */
static const char *wintw_get_title(TermWin *tw, bool icon)
{
    return icon ? icon_name : window_name;
}

/*
 * See if we're in full-screen mode.
 */
static bool is_full_screen()
{
    if (!IsZoomed(wgs.term_hwnd))
        return false;
    if (GetWindowLongPtr(wgs.term_hwnd, GWL_STYLE) & WS_CAPTION)
        return false;
    return true;
}

/* Get the rect/size of a full screen window using the nearest available
 * monitor in multimon systems; default to something sensible if only
 * one monitor is present. */
static bool get_fullscreen_rect(RECT * ss)
{
#if defined(MONITOR_DEFAULTTONEAREST) && !defined(NO_MULTIMON)
        HMONITOR mon;
        MONITORINFO mi;
        mon = MonitorFromWindow(wgs.term_hwnd, MONITOR_DEFAULTTONEAREST);
        mi.cbSize = sizeof(mi);
        GetMonitorInfo(mon, &mi);

        /* structure copy */
        *ss = mi.rcMonitor;
        return true;
#else
/* could also use code like this:
        ss->left = ss->top = 0;
        ss->right = GetSystemMetrics(SM_CXSCREEN);
        ss->bottom = GetSystemMetrics(SM_CYSCREEN);
*/
        return GetClientRect(GetDesktopWindow(), ss);
#endif
}


/*
 * Go full-screen. This should only be called when we are already
 * maximised.
 */
static void make_full_screen()
{
    DWORD style;
        RECT ss;

    assert(IsZoomed(wgs.term_hwnd));

        if (is_full_screen())
                return;

    /* Remove the window furniture. */
    style = GetWindowLongPtr(wgs.term_hwnd, GWL_STYLE);
    style &= ~(WS_CAPTION | WS_BORDER | WS_THICKFRAME);
    if (conf_get_bool(conf, CONF_scrollbar_in_fullscreen))
        style |= WS_VSCROLL;
    else
        style &= ~WS_VSCROLL;
    SetWindowLongPtr(wgs.term_hwnd, GWL_STYLE, style);

    /* Resize ourselves to exactly cover the nearest monitor. */
        get_fullscreen_rect(&ss);
    SetWindowPos(wgs.term_hwnd, HWND_TOP, ss.left, ss.top,
                 ss.right - ss.left, ss.bottom - ss.top, SWP_FRAMECHANGED);

    /* We may have changed size as a result */

    reset_window(0);

    /* Tick the menu item in the System and context menus. */
    {
        int i;
        for (i = 0; i < lenof(popup_menus); i++)
            CheckMenuItem(popup_menus[i].menu, IDM_FULLSCREEN, MF_CHECKED);
    }
}

/*
 * Clear the full-screen attributes.
 */
static void clear_full_screen()
{
    DWORD oldstyle, style;

    /* Reinstate the window furniture. */
    style = oldstyle = GetWindowLongPtr(wgs.term_hwnd, GWL_STYLE);
    style |= WS_CAPTION | WS_BORDER;
    if (conf_get_int(conf, CONF_resize_action) == RESIZE_DISABLED)
        style &= ~WS_THICKFRAME;
    else
        style |= WS_THICKFRAME;
    if (conf_get_bool(conf, CONF_scrollbar))
        style |= WS_VSCROLL;
    else
        style &= ~WS_VSCROLL;
    if (style != oldstyle) {
        SetWindowLongPtr(wgs.term_hwnd, GWL_STYLE, style);
        SetWindowPos(wgs.term_hwnd, NULL, 0, 0, 0, 0,
                     SWP_NOMOVE | SWP_NOSIZE | SWP_NOZORDER |
                     SWP_FRAMECHANGED);
    }

    /* Untick the menu item in the System and context menus. */
    {
        int i;
        for (i = 0; i < lenof(popup_menus); i++)
            CheckMenuItem(popup_menus[i].menu, IDM_FULLSCREEN, MF_UNCHECKED);
    }
}

/*
 * Toggle full-screen mode.
 */
static void flip_full_screen()
{
    if (is_full_screen()) {
        ShowWindow(wgs.term_hwnd, SW_RESTORE);
    } else if (IsZoomed(wgs.term_hwnd)) {
        make_full_screen();
    } else {
        SendMessage(wgs.term_hwnd, WM_FULLSCR_ON_MAX, 0, 0);
        ShowWindow(wgs.term_hwnd, SW_MAXIMIZE);
    }
}

static size_t win_seat_output(Seat *seat, bool is_stderr,
                              const void *data, size_t len)
{
    return term_data(term, is_stderr, data, len);
}

static bool win_seat_eof(Seat *seat)
{
    return true;   /* do respond to incoming EOF with outgoing */
}

static int win_seat_get_userpass_input(
    Seat *seat, prompts_t *p, bufchain *input)
{
    int ret;
    ret = cmdline_get_passwd_input(p);
    if (ret == -1)
        ret = term_get_userpass_input(term, p, input);
    return ret;
}

static bool win_seat_set_trust_status(Seat *seat, bool trusted)
{
    term_set_trust_status(term, trusted);
    return true;
}


/*
 * PuttyTray: Transparency
 * Function to set the window transparency
 */
bool MakeWindowTransparent(HWND hWnd, int factor)
{
	// First, see if we can get the API call we need. If we've tried once, we don't need to try again.
	if ( ! initialized) {
		HMODULE hDLL = LoadLibrary("user32");
		pSetLayeredWindowAttributes = (PSLWA)GetProcAddress(hDLL, "SetLayeredWindowAttributes");
		initialized = TRUE;
	}
	if (pSetLayeredWindowAttributes == NULL) {
		return FALSE;
	}

	// Clamp opacity between 20% - 100%
	if (factor < 50) { factor = 50; }
	if (factor > 255) { factor = 255; }

	// Make the window transparent
	if (factor < 255) {
		// Windows need to be layered to be made transparent. This is done by modifying the extended style bits to contain WS_EX_LAYARED.
		SetLastError(0);
		SetWindowLong(hWnd, GWL_EXSTYLE, GetWindowLong(hWnd, GWL_EXSTYLE) | WS_EX_LAYERED);
		if (GetLastError()) {
			return FALSE;
		}

		// Now, we need to set the 'layered window attributes'. This is where the alpha values get set. 
		return pSetLayeredWindowAttributes(hWnd, RGB(255, 255, 255), factor, LWA_ALPHA);
	} else {
		// Make the window opaque
		SetWindowLong(hWnd, GWL_EXSTYLE, GetWindowLong(hWnd, GWL_EXSTYLE) & ~WS_EX_LAYERED);
		return TRUE;
	}
}

/*
 * PuttyFeatures: Prevent Sleep
 * Sets the thread execution state to prevent windows from sleeping. 
 * See: https://docs.microsoft.com/en-us/windows/desktop/api/winbase/nf-winbase-setthreadexecutionstate
 */
void ModifyWindowThreadExecution(bool prevent_sleep) {
	
	// do not allow sleep
	if (prevent_sleep) {
		SetThreadExecutionState(ES_CONTINUOUS | ES_SYSTEM_REQUIRED | ES_AWAYMODE_REQUIRED);

	// set back to allow sleep
	} else {
		SetThreadExecutionState(ES_CONTINUOUS);
	}
	
}<|MERGE_RESOLUTION|>--- conflicted
+++ resolved
@@ -928,7 +928,7 @@
 	 * PuttyTray: Transparency
 	 */
 	if (conf_get_int(conf, CONF_transparency) >= 1 && conf_get_int(conf, CONF_transparency) < 255) {
-		MakeWindowTransparent(hwnd, conf_get_int(conf, CONF_transparency));
+		MakeWindowTransparent(wgs.term_hwnd, conf_get_int(conf, CONF_transparency));
 	}
 
 	/*
@@ -2488,44 +2488,18 @@
               }
             }
 
-<<<<<<< HEAD
-                /*
-                * PuttyFeature: Prevent Sleep
-                */
-                if (conf_get_int(conf, CONF_prevent_sleep) != conf_get_int(prev_conf, CONF_prevent_sleep)) {
-                    ModifyWindowThreadExecution(conf_get_bool(conf, CONF_prevent_sleep));
-                }
-
-                {
-                    FontSpec *font = conf_get_fontspec(conf, CONF_font);
-                    FontSpec *prev_font = conf_get_fontspec(prev_conf,
-                                                             CONF_font);
-
-                    if (!strcmp(font->name, prev_font->name) ||
-                        !strcmp(conf_get_str(conf, CONF_line_codepage),
-                                conf_get_str(prev_conf, CONF_line_codepage)) ||
-                        font->isbold != prev_font->isbold ||
-                        font->height != prev_font->height ||
-                        font->charset != prev_font->charset ||
-                        conf_get_int(conf, CONF_font_quality) !=
-                        conf_get_int(prev_conf, CONF_font_quality) ||
-                        conf_get_int(conf, CONF_vtmode) !=
-                        conf_get_int(prev_conf, CONF_vtmode) ||
-                        conf_get_int(conf, CONF_bold_style) !=
-                        conf_get_int(prev_conf, CONF_bold_style) ||
-                        resize_action == RESIZE_DISABLED ||
-                        resize_action == RESIZE_EITHER ||
-                        resize_action != conf_get_int(prev_conf,
-                                                      CONF_resize_action))
-                        init_lvl = 2;
-                }
-=======
+            /*
+            * PuttyFeature: Prevent Sleep
+            */
+            if (conf_get_int(conf, CONF_prevent_sleep) != conf_get_int(prev_conf, CONF_prevent_sleep)) {
+                ModifyWindowThreadExecution(conf_get_bool(conf, CONF_prevent_sleep));
+            }
+
             /* Oops */
             if (resize_action == RESIZE_DISABLED && IsZoomed(hwnd)) {
               force_normal(hwnd);
               init_lvl = 2;
             }
->>>>>>> 77516578
 
             win_set_title(wintw, conf_get_str(conf, CONF_wintitle));
             if (IsIconic(hwnd)) {
