--- conflicted
+++ resolved
@@ -772,13 +772,9 @@
     struct RSAKey *rsa;
     int ret;
 
-<<<<<<< HEAD
     rsa = rsa2_newkey(self, (const char *) blob, len);
-=======
-    rsa = rsa2_newkey((char *) blob, len);
     if (!rsa)
 	return -1;
->>>>>>> 07af4ed1
     ret = bignum_bitcount(rsa->modulus);
     rsa2_freekey(rsa);
 
