/*
 * settings.c: read and write saved sessions. (platform-independent)
 */

#include <assert.h>
#include <stdio.h>
#include <stdlib.h>
#include "putty.h"
#include "storage.h"
#ifndef NO_GSSAPI
#include "sshgssc.h"
#include "sshgss.h"
#endif


/* The cipher order given here is the default order. */
static const struct keyvalwhere ciphernames[] = {
    { "aes",        CIPHER_AES,             -1, -1 },
    { "chacha20",   CIPHER_CHACHA20,        CIPHER_AES, +1 },
    { "3des",       CIPHER_3DES,            -1, -1 },
    { "WARN",       CIPHER_WARN,            -1, -1 },
    { "des",        CIPHER_DES,             -1, -1 },
    { "blowfish",   CIPHER_BLOWFISH,        -1, -1 },
    { "arcfour",    CIPHER_ARCFOUR,         -1, -1 },
};

/* The default order here is sometimes overridden by the backward-
 * compatibility warts in load_open_settings(), and should be kept
 * in sync with those. */
static const struct keyvalwhere kexnames[] = {
    { "ecdh",               KEX_ECDH,       -1, +1 },
    /* This name is misleading: it covers both SHA-256 and SHA-1 variants */
    { "dh-gex-sha1",        KEX_DHGEX,      -1, -1 },
    { "dh-group14-sha1",    KEX_DHGROUP14,  -1, -1 },
    { "dh-group1-sha1",     KEX_DHGROUP1,   KEX_WARN, +1 },
    { "rsa",                KEX_RSA,        KEX_WARN, -1 },
    { "WARN",               KEX_WARN,       -1, -1 }
};

static const struct keyvalwhere hknames[] = {
    { "ed25519",    HK_ED25519,             -1, +1 },
    { "ecdsa",      HK_ECDSA,               -1, -1 },
    { "dsa",        HK_DSA,                 -1, -1 },
    { "rsa",        HK_RSA,                 -1, -1 },
    { "WARN",       HK_WARN,                -1, -1 },
};

/*
 * All the terminal modes that we know about for the "TerminalModes"
 * setting. (Also used by config.c for the drop-down list.)
 * This is currently precisely the same as the set in ssh.c, but could
 * in principle differ if other backends started to support tty modes
 * (e.g., the pty backend).
 * The set of modes in in this array is currently significant for
 * settings migration from old versions; if they change, review the
 * gppmap() invocation for "TerminalModes".
 */
const char *const ttymodes[] = {
    "INTR",     "QUIT",     "ERASE",    "KILL",     "EOF",
    "EOL",      "EOL2",     "START",    "STOP",     "SUSP",
    "DSUSP",    "REPRINT",  "WERASE",   "LNEXT",    "FLUSH",
    "SWTCH",    "STATUS",   "DISCARD",  "IGNPAR",   "PARMRK",
    "INPCK",    "ISTRIP",   "INLCR",    "IGNCR",    "ICRNL",
    "IUCLC",    "IXON",     "IXANY",    "IXOFF",    "IMAXBEL",
    "IUTF8",    "ISIG",     "ICANON",   "XCASE",    "ECHO",
    "ECHOE",    "ECHOK",    "ECHONL",   "NOFLSH",   "TOSTOP",
    "IEXTEN",   "ECHOCTL",  "ECHOKE",   "PENDIN",   "OPOST",
    "OLCUC",    "ONLCR",    "OCRNL",    "ONOCR",    "ONLRET",
    "CS7",      "CS8",      "PARENB",   "PARODD",   NULL
};

/*
 * Convenience functions to access the backends[] array
 * (which is only present in tools that manage settings).
 */

const struct BackendVtable *backend_vt_from_name(const char *name)
{
    const struct BackendVtable *const *p;
    for (p = backends; *p != NULL; p++)
        if (!strcmp((*p)->name, name))
            return *p;
    return NULL;
}

const struct BackendVtable *backend_vt_from_proto(int proto)
{
    const struct BackendVtable *const *p;
    for (p = backends; *p != NULL; p++)
        if ((*p)->protocol == proto)
            return *p;
    return NULL;
}

char *get_remote_username(Conf *conf)
{
    char *username = conf_get_str(conf, CONF_username);
    if (*username) {
        return dupstr(username);
    } else if (conf_get_bool(conf, CONF_username_from_env)) {
        /* Use local username. */
        return get_username();     /* might still be NULL */
    } else {
        return NULL;
    }
}

static char *gpps_raw(settings_r *sesskey, const char *name, const char *def)
{
    char *ret = read_setting_s(sesskey, name);
    if (!ret)
        ret = platform_default_s(name);
    if (!ret)
        ret = def ? dupstr(def) : NULL;   /* permit NULL as final fallback */
    return ret;
}

static void gpps(settings_r *sesskey, const char *name, const char *def,
                 Conf *conf, int primary)
{
    char *val = gpps_raw(sesskey, name, def);
    conf_set_str(conf, primary, val);
    sfree(val);
}

/*
 * gppfont and gppfile cannot have local defaults, since the very
 * format of a Filename or FontSpec is platform-dependent. So the
 * platform-dependent functions MUST return some sort of value.
 */
static void gppfont(settings_r *sesskey, char *name,
                    Conf *conf, int primary)
{
    FontSpec *result = read_setting_fontspec(sesskey, name);
    if (!result)
        result = platform_default_fontspec(name);
    conf_set_fontspec(conf, primary, result);
    fontspec_free(result);
}
static void gppfile(settings_r *sesskey, const char *name,
                    Conf *conf, int primary)
{
    Filename *result = read_setting_filename(sesskey, name);
    if (!result)
        result = platform_default_filename(name);
    conf_set_filename(conf, primary, result);
    filename_free(result);
}

static bool gppb_raw(settings_r *sesskey, const char *name, bool def)
{
    def = platform_default_b(name, def);
    return sesskey ? read_setting_i(sesskey, name, def) != 0 : def;
}

static void gppb(settings_r *sesskey, const char *name, bool def,
                 Conf *conf, int primary)
{
    conf_set_bool(conf, primary, gppb_raw(sesskey, name, def));
}

static int gppi_raw(settings_r *sesskey, const char *name, int def)
{
    def = platform_default_i(name, def);
    return read_setting_i(sesskey, name, def);
}

static void gppi(settings_r *sesskey, const char *name, int def,
                 Conf *conf, int primary)
{
    conf_set_int(conf, primary, gppi_raw(sesskey, name, def));
}

/*
 * Read a set of name-value pairs in the format we occasionally use:
 *   NAME\tVALUE\0NAME\tVALUE\0\0 in memory
 *   NAME=VALUE,NAME=VALUE, in storage
 * If there's no "=VALUE" (e.g. just NAME,NAME,NAME) then those keys
 * are mapped to the empty string.
 */
static bool gppmap(settings_r *sesskey, const char *name,
                   Conf *conf, int primary)
{
    char *buf, *p, *q, *key, *val;

    /*
     * Start by clearing any existing subkeys of this key from conf.
     */
    while ((key = conf_get_str_nthstrkey(conf, primary, 0)) != NULL)
        conf_del_str_str(conf, primary, key);

    /*
     * Now read a serialised list from the settings and unmarshal it
     * into its components.
     */
    buf = gpps_raw(sesskey, name, NULL);
    if (!buf)
        return false;

    p = buf;
    while (*p) {
        q = buf;
        val = NULL;
        while (*p && *p != ',') {
            int c = *p++;
            if (c == '=')
                c = '\0';
            if (c == '\\')
                c = *p++;
            *q++ = c;
            if (!c)
                val = q;
        }
        if (*p == ',')
            p++;
        if (!val)
            val = q;
        *q = '\0';

        if (primary == CONF_portfwd && strchr(buf, 'D') != NULL) {
            /*
             * Backwards-compatibility hack: dynamic forwardings are
             * indexed in the data store as a third type letter in the
             * key, 'D' alongside 'L' and 'R' - but really, they
             * should be filed under 'L' with a special _value_,
             * because local and dynamic forwardings both involve
             * _listening_ on a local port, and are hence mutually
             * exclusive on the same port number. So here we translate
             * the legacy storage format into the sensible internal
             * form, by finding the D and turning it into a L.
             */
            char *newkey = dupstr(buf);
            *strchr(newkey, 'D') = 'L';
            conf_set_str_str(conf, primary, newkey, "D");
            sfree(newkey);
        } else {
            conf_set_str_str(conf, primary, buf, val);
        }
    }
    sfree(buf);

    return true;
}

/*
 * Write a set of name/value pairs in the above format, or just the
 * names if include_values is false.
 */
static void wmap(settings_w *sesskey, char const *outkey, Conf *conf,
                 int primary, bool include_values)
{
    char *buf, *p, *key, *realkey;
    const char *val, *q;
    int len;

    len = 1;                           /* allow for NUL */

    for (val = conf_get_str_strs(conf, primary, NULL, &key);
         val != NULL;
         val = conf_get_str_strs(conf, primary, key, &key))
        len += 2 + 2 * (strlen(key) + strlen(val));   /* allow for escaping */

    buf = snewn(len, char);
    p = buf;

    for (val = conf_get_str_strs(conf, primary, NULL, &key);
         val != NULL;
         val = conf_get_str_strs(conf, primary, key, &key)) {

        if (primary == CONF_portfwd && !strcmp(val, "D")) {
            /*
             * Backwards-compatibility hack, as above: translate from
             * the sensible internal representation of dynamic
             * forwardings (key "L<port>", value "D") to the
             * conceptually incoherent legacy storage format (key
             * "D<port>", value empty).
             */
            char *L;

            realkey = key;             /* restore it at end of loop */
            val = "";
            key = dupstr(key);
            L = strchr(key, 'L');
            if (L) *L = 'D';
        } else {
            realkey = NULL;
        }

        if (p != buf)
            *p++ = ',';
        for (q = key; *q; q++) {
            if (*q == '=' || *q == ',' || *q == '\\')
                *p++ = '\\';
            *p++ = *q;
        }
        if (include_values) {
            *p++ = '=';
            for (q = val; *q; q++) {
                if (*q == '=' || *q == ',' || *q == '\\')
                    *p++ = '\\';
                *p++ = *q;
            }
        }

        if (realkey) {
            free(key);
            key = realkey;
        }
    }
    *p = '\0';
    write_setting_s(sesskey, outkey, buf);
    sfree(buf);
}

static int key2val(const struct keyvalwhere *mapping,
                   int nmaps, char *key)
{
    int i;
    for (i = 0; i < nmaps; i++)
        if (!strcmp(mapping[i].s, key)) return mapping[i].v;
    return -1;
}

static const char *val2key(const struct keyvalwhere *mapping,
                           int nmaps, int val)
{
    int i;
    for (i = 0; i < nmaps; i++)
        if (mapping[i].v == val) return mapping[i].s;
    return NULL;
}

/*
 * Helper function to parse a comma-separated list of strings into
 * a preference list array of values. Any missing values are added
 * to the end and duplicates are weeded.
 * XXX: assumes vals in 'mapping' are small +ve integers
 */
static void gprefs_from_str(const char *str,
                            const struct keyvalwhere *mapping, int nvals,
                            Conf *conf, int primary)
{
    char *commalist = dupstr(str);
    char *p, *q;
    int i, j, n, v, pos;
    unsigned long seen = 0;            /* bitmap for weeding dups etc */

    /*
     * Go through that list and convert it into values.
     */
    n = 0;
    p = commalist;
    while (1) {
        while (*p && *p == ',') p++;
        if (!*p)
            break;                     /* no more words */

        q = p;
        while (*p && *p != ',') p++;
        if (*p) *p++ = '\0';

        v = key2val(mapping, nvals, q);
        if (v != -1 && !(seen & (1 << v))) {
            seen |= (1 << v);
            conf_set_int_int(conf, primary, n, v);
            n++;
        }
    }

    sfree(commalist);

    /*
     * Now go through 'mapping' and add values that weren't mentioned
     * in the list we fetched. We may have to loop over it multiple
     * times so that we add values before other values whose default
     * positions depend on them.
     */
    while (n < nvals) {
        for (i = 0; i < nvals; i++) {
            assert(mapping[i].v >= 0);
            assert(mapping[i].v < 32);

            if (!(seen & (1 << mapping[i].v))) {
                /*
                 * This element needs adding. But can we add it yet?
                 */
                if (mapping[i].vrel != -1 && !(seen & (1 << mapping[i].vrel)))
                    continue;          /* nope */

                /*
                 * OK, we can work out where to add this element, so
                 * do so.
                 */
                if (mapping[i].vrel == -1) {
                    pos = (mapping[i].where < 0 ? n : 0);
                } else {
                    for (j = 0; j < n; j++)
                        if (conf_get_int_int(conf, primary, j) ==
                            mapping[i].vrel)
                            break;
                    assert(j < n);     /* implied by (seen & (1<<vrel)) */
                    pos = (mapping[i].where < 0 ? j : j+1);
                }

                /*
                 * And add it.
                 */
                for (j = n-1; j >= pos; j--)
                    conf_set_int_int(conf, primary, j+1,
                                     conf_get_int_int(conf, primary, j));
                conf_set_int_int(conf, primary, pos, mapping[i].v);
                seen |= (1 << mapping[i].v);
                n++;
            }
        }
    }
}

/*
 * Read a preference list.
 */
static void gprefs(settings_r *sesskey, const char *name, const char *def,
                   const struct keyvalwhere *mapping, int nvals,
                   Conf *conf, int primary)
{
    /*
     * Fetch the string which we'll parse as a comma-separated list.
     */
    char *value = gpps_raw(sesskey, name, def);
    gprefs_from_str(value, mapping, nvals, conf, primary);
    sfree(value);
}

/*
 * Write out a preference list.
 */
static void wprefs(settings_w *sesskey, const char *name,
                   const struct keyvalwhere *mapping, int nvals,
                   Conf *conf, int primary)
{
    char *buf, *p;
    int i, maxlen;

    for (maxlen = i = 0; i < nvals; i++) {
        const char *s = val2key(mapping, nvals,
                                conf_get_int_int(conf, primary, i));
        if (s) {
            maxlen += (maxlen > 0 ? 1 : 0) + strlen(s);
        }
    }

    buf = snewn(maxlen + 1, char);
    p = buf;

    for (i = 0; i < nvals; i++) {
        const char *s = val2key(mapping, nvals,
                                conf_get_int_int(conf, primary, i));
        if (s) {
            p += sprintf(p, "%s%s", (p > buf ? "," : ""), s);
        }
    }

    assert(p - buf == maxlen);
    *p = '\0';

    write_setting_s(sesskey, name, buf);

    sfree(buf);
}

static void write_setting_b(settings_w *handle, const char *key, bool value)
{
    write_setting_i(handle, key, value ? 1 : 0);
}

static void write_clip_setting(settings_w *sesskey, const char *savekey,
                               Conf *conf, int confkey, int strconfkey)
{
    int val = conf_get_int(conf, confkey);
    switch (val) {
      case CLIPUI_NONE:
      default:
        write_setting_s(sesskey, savekey, "none");
        break;
      case CLIPUI_IMPLICIT:
        write_setting_s(sesskey, savekey, "implicit");
        break;
      case CLIPUI_EXPLICIT:
        write_setting_s(sesskey, savekey, "explicit");
        break;
      case CLIPUI_CUSTOM:
        {
            char *sval = dupcat("custom:", conf_get_str(conf, strconfkey),
                                (const char *)NULL);
            write_setting_s(sesskey, savekey, sval);
            sfree(sval);
        }
        break;
    }
}

static void read_clip_setting(settings_r *sesskey, char *savekey,
                              int def, Conf *conf, int confkey, int strconfkey)
{
    char *setting = read_setting_s(sesskey, savekey);
    int val;

    conf_set_str(conf, strconfkey, "");
    if (!setting) {
        val = def;
    } else if (!strcmp(setting, "implicit")) {
        val = CLIPUI_IMPLICIT;
    } else if (!strcmp(setting, "explicit")) {
        val = CLIPUI_EXPLICIT;
    } else if (!strncmp(setting, "custom:", 7)) {
        val = CLIPUI_CUSTOM;
        conf_set_str(conf, strconfkey, setting + 7);
    } else {
        val = CLIPUI_NONE;
    }
    conf_set_int(conf, confkey, val);
    sfree(setting);
}

char *save_settings(const char *section, Conf *conf)
{
    struct settings_w *sesskey;
    char *errmsg;

    sesskey = open_settings_w(section, &errmsg);
    if (!sesskey)
        return errmsg;
    save_open_settings(sesskey, conf);
    close_settings_w(sesskey);
    return NULL;
}

void save_open_settings(settings_w *sesskey, Conf *conf)
{
    int i;
    const char *p;

    write_setting_i(sesskey, "Present", 1);
    write_setting_s(sesskey, "HostName", conf_get_str(conf, CONF_host));
    write_setting_filename(sesskey, "LogFileName", conf_get_filename(conf, CONF_logfilename));
    write_setting_i(sesskey, "LogType", conf_get_int(conf, CONF_logtype));
    write_setting_i(sesskey, "LogFileClash", conf_get_int(conf, CONF_logxfovr));
    write_setting_b(sesskey, "LogFlush", conf_get_bool(conf, CONF_logflush));
    write_setting_b(sesskey, "LogHeader", conf_get_bool(conf, CONF_logheader));
    write_setting_b(sesskey, "SSHLogOmitPasswords", conf_get_bool(conf, CONF_logomitpass));
    write_setting_b(sesskey, "SSHLogOmitData", conf_get_bool(conf, CONF_logomitdata));
    p = "raw";
    {
        const struct BackendVtable *vt =
            backend_vt_from_proto(conf_get_int(conf, CONF_protocol));
        if (vt)
            p = vt->name;
    }
    write_setting_s(sesskey, "Protocol", p);
    write_setting_i(sesskey, "PortNumber", conf_get_int(conf, CONF_port));
    /* The CloseOnExit numbers are arranged in a different order from
     * the standard FORCE_ON / FORCE_OFF / AUTO. */
    write_setting_i(sesskey, "CloseOnExit", (conf_get_int(conf, CONF_close_on_exit)+2)%3);
    write_setting_b(sesskey, "WarnOnClose", !!conf_get_bool(conf, CONF_warn_on_close));
    write_setting_i(sesskey, "PingInterval", conf_get_int(conf, CONF_ping_interval) / 60);      /* minutes */
    write_setting_i(sesskey, "PingIntervalSecs", conf_get_int(conf, CONF_ping_interval) % 60);  /* seconds */
    write_setting_b(sesskey, "TCPNoDelay", conf_get_bool(conf, CONF_tcp_nodelay));
    write_setting_b(sesskey, "TCPKeepalives", conf_get_bool(conf, CONF_tcp_keepalives));
    write_setting_s(sesskey, "TerminalType", conf_get_str(conf, CONF_termtype));
    write_setting_s(sesskey, "TerminalSpeed", conf_get_str(conf, CONF_termspeed));
    wmap(sesskey, "TerminalModes", conf, CONF_ttymodes, true);

    /* Address family selection */
    write_setting_i(sesskey, "AddressFamily", conf_get_int(conf, CONF_addressfamily));

    /* proxy settings */
    write_setting_s(sesskey, "ProxyExcludeList", conf_get_str(conf, CONF_proxy_exclude_list));
    write_setting_i(sesskey, "ProxyDNS", (conf_get_int(conf, CONF_proxy_dns)+2)%3);
    write_setting_b(sesskey, "ProxyLocalhost", conf_get_bool(conf, CONF_even_proxy_localhost));
    write_setting_i(sesskey, "ProxyMethod", conf_get_int(conf, CONF_proxy_type));
    write_setting_s(sesskey, "ProxyHost", conf_get_str(conf, CONF_proxy_host));
    write_setting_i(sesskey, "ProxyPort", conf_get_int(conf, CONF_proxy_port));
    write_setting_s(sesskey, "ProxyUsername", conf_get_str(conf, CONF_proxy_username));
    write_setting_s(sesskey, "ProxyPassword", conf_get_str(conf, CONF_proxy_password));
    write_setting_s(sesskey, "ProxyTelnetCommand", conf_get_str(conf, CONF_proxy_telnet_command));
    write_setting_i(sesskey, "ProxyLogToTerm", conf_get_int(conf, CONF_proxy_log_to_term));
    wmap(sesskey, "Environment", conf, CONF_environmt, true);
    write_setting_s(sesskey, "UserName", conf_get_str(conf, CONF_username));
    write_setting_b(sesskey, "UserNameFromEnvironment", conf_get_bool(conf, CONF_username_from_env));
    write_setting_s(sesskey, "LocalUserName", conf_get_str(conf, CONF_localusername));
    write_setting_b(sesskey, "NoPTY", conf_get_bool(conf, CONF_nopty));
    write_setting_b(sesskey, "Compression", conf_get_bool(conf, CONF_compression));
    write_setting_b(sesskey, "TryAgent", conf_get_bool(conf, CONF_tryagent));
    write_setting_b(sesskey, "AgentFwd", conf_get_bool(conf, CONF_agentfwd));
#ifndef NO_GSSAPI
    write_setting_b(sesskey, "GssapiFwd", conf_get_bool(conf, CONF_gssapifwd));
#endif
    write_setting_b(sesskey, "ChangeUsername", conf_get_bool(conf, CONF_change_username));
    wprefs(sesskey, "Cipher", ciphernames, CIPHER_MAX, conf, CONF_ssh_cipherlist);
    wprefs(sesskey, "KEX", kexnames, KEX_MAX, conf, CONF_ssh_kexlist);
    wprefs(sesskey, "HostKey", hknames, HK_MAX, conf, CONF_ssh_hklist);
    write_setting_i(sesskey, "RekeyTime", conf_get_int(conf, CONF_ssh_rekey_time));
#ifndef NO_GSSAPI
    write_setting_i(sesskey, "GssapiRekey", conf_get_int(conf, CONF_gssapirekey));
#endif
    write_setting_s(sesskey, "RekeyBytes", conf_get_str(conf, CONF_ssh_rekey_data));
    write_setting_b(sesskey, "SshNoAuth", conf_get_bool(conf, CONF_ssh_no_userauth));
    write_setting_b(sesskey, "SshBanner", conf_get_bool(conf, CONF_ssh_show_banner));
    write_setting_b(sesskey, "AuthTIS", conf_get_bool(conf, CONF_try_tis_auth));
    write_setting_b(sesskey, "AuthKI", conf_get_bool(conf, CONF_try_ki_auth));
#ifndef NO_GSSAPI
    write_setting_b(sesskey, "AuthGSSAPI", conf_get_bool(conf, CONF_try_gssapi_auth));
    write_setting_b(sesskey, "AuthGSSAPIKEX", conf_get_bool(conf, CONF_try_gssapi_kex));
    wprefs(sesskey, "GSSLibs", gsslibkeywords, ngsslibs, conf, CONF_ssh_gsslist);
    write_setting_filename(sesskey, "GSSCustom", conf_get_filename(conf, CONF_ssh_gss_custom));
#endif
    write_setting_b(sesskey, "SshNoShell", conf_get_bool(conf, CONF_ssh_no_shell));
    write_setting_i(sesskey, "SshProt", conf_get_int(conf, CONF_sshprot));
    write_setting_s(sesskey, "LogHost", conf_get_str(conf, CONF_loghost));
    write_setting_b(sesskey, "SSH2DES", conf_get_bool(conf, CONF_ssh2_des_cbc));
    write_setting_filename(sesskey, "PublicKeyFile", conf_get_filename(conf, CONF_keyfile));
    write_setting_s(sesskey, "RemoteCommand", conf_get_str(conf, CONF_remote_cmd));
    write_setting_b(sesskey, "RFCEnviron", conf_get_bool(conf, CONF_rfc_environ));
    write_setting_b(sesskey, "PassiveTelnet", conf_get_bool(conf, CONF_passive_telnet));
    write_setting_b(sesskey, "BackspaceIsDelete", conf_get_bool(conf, CONF_bksp_is_delete));
    write_setting_b(sesskey, "RXVTHomeEnd", conf_get_bool(conf, CONF_rxvt_homeend));
    write_setting_i(sesskey, "LinuxFunctionKeys", conf_get_int(conf, CONF_funky_type));
    write_setting_b(sesskey, "NoApplicationKeys", conf_get_bool(conf, CONF_no_applic_k));
    write_setting_b(sesskey, "NoApplicationCursors", conf_get_bool(conf, CONF_no_applic_c));
    write_setting_b(sesskey, "NoMouseReporting", conf_get_bool(conf, CONF_no_mouse_rep));
    write_setting_b(sesskey, "NoRemoteResize", conf_get_bool(conf, CONF_no_remote_resize));
    write_setting_b(sesskey, "NoAltScreen", conf_get_bool(conf, CONF_no_alt_screen));
    write_setting_b(sesskey, "NoRemoteWinTitle", conf_get_bool(conf, CONF_no_remote_wintitle));
    write_setting_b(sesskey, "NoRemoteClearScroll", conf_get_bool(conf, CONF_no_remote_clearscroll));
    write_setting_i(sesskey, "RemoteQTitleAction", conf_get_int(conf, CONF_remote_qtitle_action));
    write_setting_b(sesskey, "NoDBackspace", conf_get_bool(conf, CONF_no_dbackspace));
    write_setting_b(sesskey, "NoRemoteCharset", conf_get_bool(conf, CONF_no_remote_charset));
    write_setting_b(sesskey, "ApplicationCursorKeys", conf_get_bool(conf, CONF_app_cursor));
    write_setting_b(sesskey, "ApplicationKeypad", conf_get_bool(conf, CONF_app_keypad));
    write_setting_b(sesskey, "NetHackKeypad", conf_get_bool(conf, CONF_nethack_keypad));
    write_setting_b(sesskey, "AltF4", conf_get_bool(conf, CONF_alt_f4));
    write_setting_b(sesskey, "AltSpace", conf_get_bool(conf, CONF_alt_space));
    write_setting_b(sesskey, "AltOnly", conf_get_bool(conf, CONF_alt_only));
    write_setting_b(sesskey, "ComposeKey", conf_get_bool(conf, CONF_compose_key));
    write_setting_b(sesskey, "CtrlAltKeys", conf_get_bool(conf, CONF_ctrlaltkeys));
#ifdef OSX_META_KEY_CONFIG
    write_setting_b(sesskey, "OSXOptionMeta", conf_get_bool(conf, CONF_osx_option_meta));
    write_setting_b(sesskey, "OSXCommandMeta", conf_get_bool(conf, CONF_osx_command_meta));
#endif
    write_setting_b(sesskey, "TelnetKey", conf_get_bool(conf, CONF_telnet_keyboard));
    write_setting_b(sesskey, "TelnetRet", conf_get_bool(conf, CONF_telnet_newline));
    write_setting_i(sesskey, "LocalEcho", conf_get_int(conf, CONF_localecho));
    write_setting_i(sesskey, "LocalEdit", conf_get_int(conf, CONF_localedit));
    write_setting_s(sesskey, "Answerback", conf_get_str(conf, CONF_answerback));
    write_setting_b(sesskey, "AlwaysOnTop", conf_get_bool(conf, CONF_alwaysontop));
    write_setting_b(sesskey, "FullScreenOnAltEnter", conf_get_bool(conf, CONF_fullscreenonaltenter));
    write_setting_b(sesskey, "HideMousePtr", conf_get_bool(conf, CONF_hide_mouseptr));
    write_setting_b(sesskey, "SunkenEdge", conf_get_bool(conf, CONF_sunken_edge));
    write_setting_i(sesskey, "WindowBorder", conf_get_int(conf, CONF_window_border));
    write_setting_i(sesskey, "CurType", conf_get_int(conf, CONF_cursor_type));
    write_setting_b(sesskey, "BlinkCur", conf_get_bool(conf, CONF_blink_cur));
    write_setting_i(sesskey, "Beep", conf_get_int(conf, CONF_beep));
    write_setting_i(sesskey, "BeepInd", conf_get_int(conf, CONF_beep_ind));
    write_setting_filename(sesskey, "BellWaveFile", conf_get_filename(conf, CONF_bell_wavefile));
    write_setting_b(sesskey, "BellOverload", conf_get_bool(conf, CONF_bellovl));
    write_setting_i(sesskey, "BellOverloadN", conf_get_int(conf, CONF_bellovl_n));
    write_setting_i(sesskey, "BellOverloadT", conf_get_int(conf, CONF_bellovl_t)
#ifdef PUTTY_UNIX_H
                    * 1000
#endif
                    );
    write_setting_i(sesskey, "BellOverloadS", conf_get_int(conf, CONF_bellovl_s)
#ifdef PUTTY_UNIX_H
                    * 1000
#endif
                    );
    write_setting_i(sesskey, "ScrollbackLines", conf_get_int(conf, CONF_savelines));
    write_setting_b(sesskey, "DECOriginMode", conf_get_bool(conf, CONF_dec_om));
    write_setting_b(sesskey, "AutoWrapMode", conf_get_bool(conf, CONF_wrap_mode));
    write_setting_b(sesskey, "LFImpliesCR", conf_get_bool(conf, CONF_lfhascr));
    write_setting_b(sesskey, "CRImpliesLF", conf_get_bool(conf, CONF_crhaslf));
    write_setting_b(sesskey, "DisableArabicShaping", conf_get_bool(conf, CONF_no_arabicshaping));
    write_setting_b(sesskey, "DisableBidi", conf_get_bool(conf, CONF_no_bidi));
    write_setting_b(sesskey, "WinNameAlways", conf_get_bool(conf, CONF_win_name_always));
    write_setting_s(sesskey, "WinTitle", conf_get_str(conf, CONF_wintitle));
    write_setting_i(sesskey, "TermWidth", conf_get_int(conf, CONF_width));
    write_setting_i(sesskey, "TermHeight", conf_get_int(conf, CONF_height));
    write_setting_fontspec(sesskey, "Font", conf_get_fontspec(conf, CONF_font));
    write_setting_i(sesskey, "FontQuality", conf_get_int(conf, CONF_font_quality));
    write_setting_i(sesskey, "FontVTMode", conf_get_int(conf, CONF_vtmode));
    write_setting_b(sesskey, "UseSystemColours", conf_get_bool(conf, CONF_system_colour));
    write_setting_b(sesskey, "TryPalette", conf_get_bool(conf, CONF_try_palette));
    write_setting_b(sesskey, "ANSIColour", conf_get_bool(conf, CONF_ansi_colour));
    write_setting_b(sesskey, "Xterm256Colour", conf_get_bool(conf, CONF_xterm_256_colour));
    write_setting_b(sesskey, "TrueColour", conf_get_bool(conf, CONF_true_colour));
    write_setting_i(sesskey, "BoldAsColour", conf_get_int(conf, CONF_bold_style)-1);

    for (i = 0; i < 22; i++) {
        char buf[20], buf2[30];
        sprintf(buf, "Colour%d", i);
        sprintf(buf2, "%d,%d,%d",
                conf_get_int_int(conf, CONF_colours, i*3+0),
                conf_get_int_int(conf, CONF_colours, i*3+1),
                conf_get_int_int(conf, CONF_colours, i*3+2));
        write_setting_s(sesskey, buf, buf2);
    }
    write_setting_b(sesskey, "RawCNP", conf_get_bool(conf, CONF_rawcnp));
    write_setting_b(sesskey, "UTF8linedraw", conf_get_bool(conf, CONF_utf8linedraw));
    write_setting_b(sesskey, "PasteRTF", conf_get_bool(conf, CONF_rtf_paste));
    write_setting_i(sesskey, "MouseIsXterm", conf_get_int(conf, CONF_mouse_is_xterm));
    write_setting_b(sesskey, "RectSelect", conf_get_bool(conf, CONF_rect_select));
    write_setting_b(sesskey, "PasteControls", conf_get_bool(conf, CONF_paste_controls));
    write_setting_b(sesskey, "MouseOverride", conf_get_bool(conf, CONF_mouse_override));
    for (i = 0; i < 256; i += 32) {
        char buf[20], buf2[256];
        int j;
        sprintf(buf, "Wordness%d", i);
        *buf2 = '\0';
        for (j = i; j < i + 32; j++) {
            sprintf(buf2 + strlen(buf2), "%s%d",
                    (*buf2 ? "," : ""),
                    conf_get_int_int(conf, CONF_wordness, j));
        }
        write_setting_s(sesskey, buf, buf2);
    }
    write_setting_b(sesskey, "MouseAutocopy",
                    conf_get_bool(conf, CONF_mouseautocopy));
    write_clip_setting(sesskey, "MousePaste", conf,
                       CONF_mousepaste, CONF_mousepaste_custom);
    write_clip_setting(sesskey, "CtrlShiftIns", conf,
                       CONF_ctrlshiftins, CONF_ctrlshiftins_custom);
    write_clip_setting(sesskey, "CtrlShiftCV", conf,
                       CONF_ctrlshiftcv, CONF_ctrlshiftcv_custom);
    write_setting_s(sesskey, "LineCodePage", conf_get_str(conf, CONF_line_codepage));
    write_setting_b(sesskey, "CJKAmbigWide", conf_get_bool(conf, CONF_cjk_ambig_wide));
    write_setting_b(sesskey, "UTF8Override", conf_get_bool(conf, CONF_utf8_override));
    write_setting_s(sesskey, "Printer", conf_get_str(conf, CONF_printer));
    write_setting_b(sesskey, "CapsLockCyr", conf_get_bool(conf, CONF_xlat_capslockcyr));
    write_setting_b(sesskey, "ScrollBar", conf_get_bool(conf, CONF_scrollbar));
    write_setting_b(sesskey, "ScrollBarFullScreen", conf_get_bool(conf, CONF_scrollbar_in_fullscreen));
    write_setting_b(sesskey, "ScrollOnKey", conf_get_bool(conf, CONF_scroll_on_key));
    write_setting_b(sesskey, "ScrollOnDisp", conf_get_bool(conf, CONF_scroll_on_disp));
    write_setting_b(sesskey, "EraseToScrollback", conf_get_bool(conf, CONF_erase_to_scrollback));
    write_setting_i(sesskey, "LockSize", conf_get_int(conf, CONF_resize_action));
    write_setting_b(sesskey, "BCE", conf_get_bool(conf, CONF_bce));
    write_setting_b(sesskey, "BlinkText", conf_get_bool(conf, CONF_blinktext));
    write_setting_b(sesskey, "X11Forward", conf_get_bool(conf, CONF_x11_forward));
    write_setting_s(sesskey, "X11Display", conf_get_str(conf, CONF_x11_display));
    write_setting_i(sesskey, "X11AuthType", conf_get_int(conf, CONF_x11_auth));
    write_setting_filename(sesskey, "X11AuthFile", conf_get_filename(conf, CONF_xauthfile));
    write_setting_b(sesskey, "LocalPortAcceptAll", conf_get_bool(conf, CONF_lport_acceptall));
    write_setting_b(sesskey, "RemotePortAcceptAll", conf_get_bool(conf, CONF_rport_acceptall));
    wmap(sesskey, "PortForwardings", conf, CONF_portfwd, true);
    write_setting_i(sesskey, "BugIgnore1", 2-conf_get_int(conf, CONF_sshbug_ignore1));
    write_setting_i(sesskey, "BugPlainPW1", 2-conf_get_int(conf, CONF_sshbug_plainpw1));
    write_setting_i(sesskey, "BugRSA1", 2-conf_get_int(conf, CONF_sshbug_rsa1));
    write_setting_i(sesskey, "BugIgnore2", 2-conf_get_int(conf, CONF_sshbug_ignore2));
    write_setting_i(sesskey, "BugHMAC2", 2-conf_get_int(conf, CONF_sshbug_hmac2));
    write_setting_i(sesskey, "BugDeriveKey2", 2-conf_get_int(conf, CONF_sshbug_derivekey2));
    write_setting_i(sesskey, "BugRSAPad2", 2-conf_get_int(conf, CONF_sshbug_rsapad2));
    write_setting_i(sesskey, "BugPKSessID2", 2-conf_get_int(conf, CONF_sshbug_pksessid2));
    write_setting_i(sesskey, "BugRekey2", 2-conf_get_int(conf, CONF_sshbug_rekey2));
    write_setting_i(sesskey, "BugMaxPkt2", 2-conf_get_int(conf, CONF_sshbug_maxpkt2));
    write_setting_i(sesskey, "BugOldGex2", 2-conf_get_int(conf, CONF_sshbug_oldgex2));
    write_setting_i(sesskey, "BugWinadj", 2-conf_get_int(conf, CONF_sshbug_winadj));
    write_setting_i(sesskey, "BugChanReq", 2-conf_get_int(conf, CONF_sshbug_chanreq));
    write_setting_b(sesskey, "StampUtmp", conf_get_bool(conf, CONF_stamp_utmp));
    write_setting_b(sesskey, "LoginShell", conf_get_bool(conf, CONF_login_shell));
    write_setting_b(sesskey, "ScrollbarOnLeft", conf_get_bool(conf, CONF_scrollbar_on_left));
    write_setting_fontspec(sesskey, "BoldFont", conf_get_fontspec(conf, CONF_boldfont));
    write_setting_fontspec(sesskey, "WideFont", conf_get_fontspec(conf, CONF_widefont));
    write_setting_fontspec(sesskey, "WideBoldFont", conf_get_fontspec(conf, CONF_wideboldfont));
    write_setting_b(sesskey, "ShadowBold", conf_get_bool(conf, CONF_shadowbold));
    write_setting_i(sesskey, "ShadowBoldOffset", conf_get_int(conf, CONF_shadowboldoffset));
    write_setting_s(sesskey, "SerialLine", conf_get_str(conf, CONF_serline));
    write_setting_i(sesskey, "SerialSpeed", conf_get_int(conf, CONF_serspeed));
    write_setting_i(sesskey, "SerialDataBits", conf_get_int(conf, CONF_serdatabits));
    write_setting_i(sesskey, "SerialStopHalfbits", conf_get_int(conf, CONF_serstopbits));
    write_setting_i(sesskey, "SerialParity", conf_get_int(conf, CONF_serparity));
    write_setting_i(sesskey, "SerialFlowControl", conf_get_int(conf, CONF_serflow));
    write_setting_s(sesskey, "WindowClass", conf_get_str(conf, CONF_winclass));
    write_setting_b(sesskey, "ConnectionSharing", conf_get_bool(conf, CONF_ssh_connection_sharing));
    write_setting_b(sesskey, "ConnectionSharingUpstream", conf_get_bool(conf, CONF_ssh_connection_sharing_upstream));
    write_setting_b(sesskey, "ConnectionSharingDownstream", conf_get_bool(conf, CONF_ssh_connection_sharing_downstream));
    wmap(sesskey, "SSHManualHostKeys", conf, CONF_ssh_manual_hostkeys, false);

	/*
	 * PuttyTray: Transparency
	 */
	write_setting_i(sesskey, "Transparency", conf_get_int(conf, CONF_transparency));

	/*
	 * PuttyFeatures: Scroll Lines
	 */
	write_setting_i(sesskey, "LinesAtAScroll", conf_get_int(conf, CONF_scrolllines));

	/*
	 * PuttyFeatures: Prevent Sleep
	 */
	write_setting_b(sesskey, "PreventSleep", conf_get_bool(conf, CONF_prevent_sleep));
}

bool load_settings(const char *section, Conf *conf)
{
    settings_r *sesskey;

	// PuttyFile: Load session from files as default
	set_storagetype(STORAGE_FILE);

    sesskey = open_settings_r(section);
    bool exists = (sesskey != NULL);
    load_open_settings(sesskey, conf);
    close_settings_r(sesskey);

    if (exists && conf_launchable(conf))
        add_session_to_jumplist(section);

    return exists;
}

void load_open_settings(settings_r *sesskey, Conf *conf)
{
    int i;
    char *prot;

    conf_set_bool(conf, CONF_ssh_subsys, false); /* FIXME: load this properly */
    conf_set_str(conf, CONF_remote_cmd, "");
    conf_set_str(conf, CONF_remote_cmd2, "");
    conf_set_str(conf, CONF_ssh_nc_host, "");

    gpps(sesskey, "HostName", "", conf, CONF_host);
    gppfile(sesskey, "LogFileName", conf, CONF_logfilename);
    gppi(sesskey, "LogType", 0, conf, CONF_logtype);
    gppi(sesskey, "LogFileClash", LGXF_ASK, conf, CONF_logxfovr);
    gppb(sesskey, "LogFlush", true, conf, CONF_logflush);
    gppb(sesskey, "LogHeader", true, conf, CONF_logheader);
    gppb(sesskey, "SSHLogOmitPasswords", true, conf, CONF_logomitpass);
    gppb(sesskey, "SSHLogOmitData", false, conf, CONF_logomitdata);

    prot = gpps_raw(sesskey, "Protocol", "default");
    conf_set_int(conf, CONF_protocol, default_protocol);
    conf_set_int(conf, CONF_port, default_port);
    {
        const struct BackendVtable *vt = backend_vt_from_name(prot);
        if (vt) {
            conf_set_int(conf, CONF_protocol, vt->protocol);
            gppi(sesskey, "PortNumber", default_port, conf, CONF_port);
        }
    }
    sfree(prot);

    /* Address family selection */
    gppi(sesskey, "AddressFamily", ADDRTYPE_UNSPEC, conf, CONF_addressfamily);

    /* The CloseOnExit numbers are arranged in a different order from
     * the standard FORCE_ON / FORCE_OFF / AUTO. */
    i = gppi_raw(sesskey, "CloseOnExit", 1); conf_set_int(conf, CONF_close_on_exit, (i+1)%3);
    gppb(sesskey, "WarnOnClose", true, conf, CONF_warn_on_close);
    {
        /* This is two values for backward compatibility with 0.50/0.51 */
        int pingmin, pingsec;
        pingmin = gppi_raw(sesskey, "PingInterval", 0);
        pingsec = gppi_raw(sesskey, "PingIntervalSecs", 0);
        conf_set_int(conf, CONF_ping_interval, pingmin * 60 + pingsec);
    }
    gppb(sesskey, "TCPNoDelay", true, conf, CONF_tcp_nodelay);
    gppb(sesskey, "TCPKeepalives", false, conf, CONF_tcp_keepalives);
    gpps(sesskey, "TerminalType", "xterm", conf, CONF_termtype);
    gpps(sesskey, "TerminalSpeed", "38400,38400", conf, CONF_termspeed);
    if (gppmap(sesskey, "TerminalModes", conf, CONF_ttymodes)) {
        /*
         * Backwards compatibility with old saved settings.
         *
         * From the invention of this setting through 0.67, the set of
         * terminal modes was fixed, and absence of a mode from this
         * setting meant the user had explicitly removed it from the
         * UI and we shouldn't send it.
         *
         * In 0.68, the IUTF8 mode was added, and in handling old
         * settings we inadvertently removed the ability to not send
         * a mode. Any mode not mentioned was treated as if it was
         * set to 'auto' (A).
         *
         * After 0.68, we added explicit notation to the setting format
         * when the user removes a known terminal mode from the list.
         *
         * So: if any of the modes from the original set is missing, we
         * assume this was an intentional removal by the user and add
         * an explicit removal ('N'); but if IUTF8 (or any other mode
         * added after 0.67) is missing, we assume that its absence is
         * due to the setting being old rather than intentional, and
         * add it with its default setting.
         *
         * (This does mean that if a 0.68 user explicitly removed IUTF8,
         * we add it back; but removing IUTF8 had no effect in 0.68, so
         * we're preserving behaviour, which is the best we can do.)
         */
        for (i = 0; ttymodes[i]; i++) {
            if (!conf_get_str_str_opt(conf, CONF_ttymodes, ttymodes[i])) {
                /* Mode not mentioned in setting. */
                const char *def;
                if (!strcmp(ttymodes[i], "IUTF8")) {
                    /* Any new modes we add in future should be treated
                     * this way too. */
                    def = "A";  /* same as new-setting default below */
                } else {
                    /* One of the original modes. Absence is probably
                     * deliberate. */
                    def = "N";  /* don't send */
                }
                conf_set_str_str(conf, CONF_ttymodes, ttymodes[i], def);
            }
        }
    } else {
        /* This hardcodes a big set of defaults in any new saved
         * sessions. Let's hope we don't change our mind. */
        for (i = 0; ttymodes[i]; i++)
            conf_set_str_str(conf, CONF_ttymodes, ttymodes[i], "A");
    }

    /* proxy settings */
    gpps(sesskey, "ProxyExcludeList", "", conf, CONF_proxy_exclude_list);
    i = gppi_raw(sesskey, "ProxyDNS", 1); conf_set_int(conf, CONF_proxy_dns, (i+1)%3);
    gppb(sesskey, "ProxyLocalhost", false, conf, CONF_even_proxy_localhost);
    gppi(sesskey, "ProxyMethod", -1, conf, CONF_proxy_type);
    if (conf_get_int(conf, CONF_proxy_type) == -1) {
        int i;
        i = gppi_raw(sesskey, "ProxyType", 0);
        if (i == 0)
            conf_set_int(conf, CONF_proxy_type, PROXY_NONE);
        else if (i == 1)
            conf_set_int(conf, CONF_proxy_type, PROXY_HTTP);
        else if (i == 3)
            conf_set_int(conf, CONF_proxy_type, PROXY_TELNET);
        else if (i == 4)
            conf_set_int(conf, CONF_proxy_type, PROXY_CMD);
        else {
            i = gppi_raw(sesskey, "ProxySOCKSVersion", 5);
            if (i == 5)
                conf_set_int(conf, CONF_proxy_type, PROXY_SOCKS5);
            else
                conf_set_int(conf, CONF_proxy_type, PROXY_SOCKS4);
        }
    }
    gpps(sesskey, "ProxyHost", "proxy", conf, CONF_proxy_host);
    gppi(sesskey, "ProxyPort", 80, conf, CONF_proxy_port);
    gpps(sesskey, "ProxyUsername", "", conf, CONF_proxy_username);
    gpps(sesskey, "ProxyPassword", "", conf, CONF_proxy_password);
    gpps(sesskey, "ProxyTelnetCommand", "connect %host %port\\n",
         conf, CONF_proxy_telnet_command);
    gppi(sesskey, "ProxyLogToTerm", FORCE_OFF, conf, CONF_proxy_log_to_term);
    gppmap(sesskey, "Environment", conf, CONF_environmt);
    gpps(sesskey, "UserName", "", conf, CONF_username);
    gppb(sesskey, "UserNameFromEnvironment", false,
         conf, CONF_username_from_env);
    gpps(sesskey, "LocalUserName", "", conf, CONF_localusername);
    gppb(sesskey, "NoPTY", false, conf, CONF_nopty);
    gppb(sesskey, "Compression", false, conf, CONF_compression);
    gppb(sesskey, "TryAgent", true, conf, CONF_tryagent);
    gppb(sesskey, "AgentFwd", false, conf, CONF_agentfwd);
    gppb(sesskey, "ChangeUsername", false, conf, CONF_change_username);
#ifndef NO_GSSAPI
    gppb(sesskey, "GssapiFwd", false, conf, CONF_gssapifwd);
#endif
    gprefs(sesskey, "Cipher", "\0",
           ciphernames, CIPHER_MAX, conf, CONF_ssh_cipherlist);
    {
        /* Backward-compatibility: before 0.58 (when the "KEX"
         * preference was first added), we had an option to
         * disable gex under the "bugs" panel after one report of
         * a server which offered it then choked, but we never got
         * a server version string or any other reports. */
        const char *default_kexes,
                   *normal_default = "ecdh,dh-gex-sha1,dh-group14-sha1,rsa,"
                       "WARN,dh-group1-sha1",
                   *bugdhgex2_default = "ecdh,dh-group14-sha1,rsa,"
                       "WARN,dh-group1-sha1,dh-gex-sha1";
        char *raw;
        i = 2 - gppi_raw(sesskey, "BugDHGEx2", 0);
        if (i == FORCE_ON)
            default_kexes = bugdhgex2_default;
        else
            default_kexes = normal_default;
        /* Migration: after 0.67 we decided we didn't like
         * dh-group1-sha1. If it looks like the user never changed
         * the defaults, quietly upgrade their settings to demote it.
         * (If they did, they're on their own.) */
        raw = gpps_raw(sesskey, "KEX", default_kexes);
        assert(raw != NULL);
        /* Lack of 'ecdh' tells us this was saved by 0.58-0.67
         * inclusive. If it was saved by a later version, we need
         * to leave it alone. */
        if (strcmp(raw, "dh-group14-sha1,dh-group1-sha1,rsa,"
                   "WARN,dh-gex-sha1") == 0) {
            /* Previously migrated from BugDHGEx2. */
            sfree(raw);
            raw = dupstr(bugdhgex2_default);
        } else if (strcmp(raw, "dh-gex-sha1,dh-group14-sha1,"
                          "dh-group1-sha1,rsa,WARN") == 0) {
            /* Untouched old default setting. */
            sfree(raw);
            raw = dupstr(normal_default);
        }
        /* (For the record: after 0.70, the default algorithm list
         * very briefly contained the string 'gss-sha1-krb5'; this was
         * never used in any committed version of code, but was left
         * over from a pre-commit version of GSS key exchange.
         * Mentioned here as it is remotely possible that it will turn
         * up in someone's saved settings in future.) */

        gprefs_from_str(raw, kexnames, KEX_MAX, conf, CONF_ssh_kexlist);
        sfree(raw);
    }
    gprefs(sesskey, "HostKey", "ed25519,ecdsa,rsa,dsa,WARN",
           hknames, HK_MAX, conf, CONF_ssh_hklist);
    gppi(sesskey, "RekeyTime", 60, conf, CONF_ssh_rekey_time);
#ifndef NO_GSSAPI
    gppi(sesskey, "GssapiRekey", GSS_DEF_REKEY_MINS, conf, CONF_gssapirekey);
#endif
    gpps(sesskey, "RekeyBytes", "1G", conf, CONF_ssh_rekey_data);
    {
        /* SSH-2 only by default */
        int sshprot = gppi_raw(sesskey, "SshProt", 3);
        /* Old sessions may contain the values corresponding to the fallbacks
         * we used to allow; migrate them */
        if (sshprot == 1)      sshprot = 0; /* => "SSH-1 only" */
        else if (sshprot == 2) sshprot = 3; /* => "SSH-2 only" */
        conf_set_int(conf, CONF_sshprot, sshprot);
    }
    gpps(sesskey, "LogHost", "", conf, CONF_loghost);
    gppb(sesskey, "SSH2DES", false, conf, CONF_ssh2_des_cbc);
    gppb(sesskey, "SshNoAuth", false, conf, CONF_ssh_no_userauth);
    gppb(sesskey, "SshBanner", true, conf, CONF_ssh_show_banner);
    gppb(sesskey, "AuthTIS", false, conf, CONF_try_tis_auth);
    gppb(sesskey, "AuthKI", true, conf, CONF_try_ki_auth);
#ifndef NO_GSSAPI
    gppb(sesskey, "AuthGSSAPI", true, conf, CONF_try_gssapi_auth);
    gppb(sesskey, "AuthGSSAPIKEX", true, conf, CONF_try_gssapi_kex);
    gprefs(sesskey, "GSSLibs", "\0",
           gsslibkeywords, ngsslibs, conf, CONF_ssh_gsslist);
    gppfile(sesskey, "GSSCustom", conf, CONF_ssh_gss_custom);
#endif
    gppb(sesskey, "SshNoShell", false, conf, CONF_ssh_no_shell);
    gppfile(sesskey, "PublicKeyFile", conf, CONF_keyfile);
    gpps(sesskey, "RemoteCommand", "", conf, CONF_remote_cmd);
    gppb(sesskey, "RFCEnviron", false, conf, CONF_rfc_environ);
    gppb(sesskey, "PassiveTelnet", false, conf, CONF_passive_telnet);
    gppb(sesskey, "BackspaceIsDelete", true, conf, CONF_bksp_is_delete);
    gppb(sesskey, "RXVTHomeEnd", false, conf, CONF_rxvt_homeend);
    gppi(sesskey, "LinuxFunctionKeys", 0, conf, CONF_funky_type);
    gppb(sesskey, "NoApplicationKeys", false, conf, CONF_no_applic_k);
    gppb(sesskey, "NoApplicationCursors", false, conf, CONF_no_applic_c);
    gppb(sesskey, "NoMouseReporting", false, conf, CONF_no_mouse_rep);
    gppb(sesskey, "NoRemoteResize", false, conf, CONF_no_remote_resize);
    gppb(sesskey, "NoAltScreen", false, conf, CONF_no_alt_screen);
    gppb(sesskey, "NoRemoteWinTitle", false, conf, CONF_no_remote_wintitle);
    gppb(sesskey, "NoRemoteClearScroll", false,
         conf, CONF_no_remote_clearscroll);
    {
        /* Backward compatibility */
        int no_remote_qtitle = gppi_raw(sesskey, "NoRemoteQTitle", 1);
        /* We deliberately interpret the old setting of "no response" as
         * "empty string". This changes the behaviour, but hopefully for
         * the better; the user can always recover the old behaviour. */
        gppi(sesskey, "RemoteQTitleAction",
             no_remote_qtitle ? TITLE_EMPTY : TITLE_REAL,
             conf, CONF_remote_qtitle_action);
    }
    gppb(sesskey, "NoDBackspace", false, conf, CONF_no_dbackspace);
    gppb(sesskey, "NoRemoteCharset", false, conf, CONF_no_remote_charset);
    gppb(sesskey, "ApplicationCursorKeys", false, conf, CONF_app_cursor);
    gppb(sesskey, "ApplicationKeypad", false, conf, CONF_app_keypad);
    gppb(sesskey, "NetHackKeypad", false, conf, CONF_nethack_keypad);
    gppb(sesskey, "AltF4", true, conf, CONF_alt_f4);
    gppb(sesskey, "AltSpace", false, conf, CONF_alt_space);
    gppb(sesskey, "AltOnly", false, conf, CONF_alt_only);
    gppb(sesskey, "ComposeKey", false, conf, CONF_compose_key);
    gppb(sesskey, "CtrlAltKeys", true, conf, CONF_ctrlaltkeys);
#ifdef OSX_META_KEY_CONFIG
    gppb(sesskey, "OSXOptionMeta", true, conf, CONF_osx_option_meta);
    gppb(sesskey, "OSXCommandMeta", false, conf, CONF_osx_command_meta);
#endif
    gppb(sesskey, "TelnetKey", false, conf, CONF_telnet_keyboard);
    gppb(sesskey, "TelnetRet", true, conf, CONF_telnet_newline);
    gppi(sesskey, "LocalEcho", AUTO, conf, CONF_localecho);
    gppi(sesskey, "LocalEdit", AUTO, conf, CONF_localedit);
    gpps(sesskey, "Answerback", "PuTTY", conf, CONF_answerback);
    gppb(sesskey, "AlwaysOnTop", false, conf, CONF_alwaysontop);
    gppb(sesskey, "FullScreenOnAltEnter", false,
         conf, CONF_fullscreenonaltenter);
    gppb(sesskey, "HideMousePtr", false, conf, CONF_hide_mouseptr);
    gppb(sesskey, "SunkenEdge", false, conf, CONF_sunken_edge);
    gppi(sesskey, "WindowBorder", 1, conf, CONF_window_border);
    gppi(sesskey, "CurType", 0, conf, CONF_cursor_type);
    gppb(sesskey, "BlinkCur", false, conf, CONF_blink_cur);
    /* pedantic compiler tells me I can't use conf, CONF_beep as an int * :-) */
    gppi(sesskey, "Beep", 1, conf, CONF_beep);
    gppi(sesskey, "BeepInd", 0, conf, CONF_beep_ind);
    gppfile(sesskey, "BellWaveFile", conf, CONF_bell_wavefile);
    gppb(sesskey, "BellOverload", true, conf, CONF_bellovl);
    gppi(sesskey, "BellOverloadN", 5, conf, CONF_bellovl_n);
    i = gppi_raw(sesskey, "BellOverloadT", 2*TICKSPERSEC
#ifdef PUTTY_UNIX_H
                                   *1000
#endif
                                   );
    conf_set_int(conf, CONF_bellovl_t, i
#ifdef PUTTY_UNIX_H
                 / 1000
#endif
                 );
    i = gppi_raw(sesskey, "BellOverloadS", 5*TICKSPERSEC
#ifdef PUTTY_UNIX_H
                                   *1000
#endif
                                   );
    conf_set_int(conf, CONF_bellovl_s, i
#ifdef PUTTY_UNIX_H
                 / 1000
#endif
                 );
    gppi(sesskey, "ScrollbackLines", 2000, conf, CONF_savelines);
    gppb(sesskey, "DECOriginMode", false, conf, CONF_dec_om);
    gppb(sesskey, "AutoWrapMode", true, conf, CONF_wrap_mode);
    gppb(sesskey, "LFImpliesCR", false, conf, CONF_lfhascr);
    gppb(sesskey, "CRImpliesLF", false, conf, CONF_crhaslf);
    gppb(sesskey, "DisableArabicShaping", false, conf, CONF_no_arabicshaping);
    gppb(sesskey, "DisableBidi", false, conf, CONF_no_bidi);
    gppb(sesskey, "WinNameAlways", true, conf, CONF_win_name_always);
    gpps(sesskey, "WinTitle", "", conf, CONF_wintitle);
    gppi(sesskey, "TermWidth", 80, conf, CONF_width);
    gppi(sesskey, "TermHeight", 24, conf, CONF_height);
    gppfont(sesskey, "Font", conf, CONF_font);
    gppi(sesskey, "FontQuality", FQ_DEFAULT, conf, CONF_font_quality);
    gppi(sesskey, "FontVTMode", VT_UNICODE, conf, CONF_vtmode);
    gppb(sesskey, "UseSystemColours", false, conf, CONF_system_colour);
    gppb(sesskey, "TryPalette", false, conf, CONF_try_palette);
    gppb(sesskey, "ANSIColour", true, conf, CONF_ansi_colour);
    gppb(sesskey, "Xterm256Colour", true, conf, CONF_xterm_256_colour);
    gppb(sesskey, "TrueColour", true, conf, CONF_true_colour);
    i = gppi_raw(sesskey, "BoldAsColour", 1); conf_set_int(conf, CONF_bold_style, i+1);

    for (i = 0; i < 22; i++) {
<<<<<<< HEAD
	static const char *const defaults[] = {
	    "187,187,187", "255,255,255", "0,0,0", "85,85,85", "0,0,0",
	    "0,255,0", "45,45,45", "85,85,85", "187,0,0", "255,85,85",
	    "0,187,0", "85,255,85", "187,187,0", "255,255,85", "0,100,157",
	    "10,110,255", "187,0,187", "255,85,255", "0,187,187",
	    "85,255,255", "187,187,187", "255,255,255"
	};
	char buf[20], *buf2;
	int c0, c1, c2;
	sprintf(buf, "Colour%d", i);
	buf2 = gpps_raw(sesskey, buf, defaults[i]);
	if (sscanf(buf2, "%d,%d,%d", &c0, &c1, &c2) == 3) {
	    conf_set_int_int(conf, CONF_colours, i*3+0, c0);
	    conf_set_int_int(conf, CONF_colours, i*3+1, c1);
	    conf_set_int_int(conf, CONF_colours, i*3+2, c2);
	}
	sfree(buf2);
=======
        static const char *const defaults[] = {
            "187,187,187", "255,255,255", "0,0,0", "85,85,85", "0,0,0",
            "0,255,0", "0,0,0", "85,85,85", "187,0,0", "255,85,85",
            "0,187,0", "85,255,85", "187,187,0", "255,255,85", "0,0,187",
            "85,85,255", "187,0,187", "255,85,255", "0,187,187",
            "85,255,255", "187,187,187", "255,255,255"
        };
        char buf[20], *buf2;
        int c0, c1, c2;
        sprintf(buf, "Colour%d", i);
        buf2 = gpps_raw(sesskey, buf, defaults[i]);
        if (sscanf(buf2, "%d,%d,%d", &c0, &c1, &c2) == 3) {
            conf_set_int_int(conf, CONF_colours, i*3+0, c0);
            conf_set_int_int(conf, CONF_colours, i*3+1, c1);
            conf_set_int_int(conf, CONF_colours, i*3+2, c2);
        }
        sfree(buf2);
>>>>>>> 8b87d80a
    }
    gppb(sesskey, "RawCNP", false, conf, CONF_rawcnp);
    gppb(sesskey, "UTF8linedraw", false, conf, CONF_utf8linedraw);
    gppb(sesskey, "PasteRTF", false, conf, CONF_rtf_paste);
    gppi(sesskey, "MouseIsXterm", 0, conf, CONF_mouse_is_xterm);
    gppb(sesskey, "RectSelect", false, conf, CONF_rect_select);
    gppb(sesskey, "PasteControls", false, conf, CONF_paste_controls);
    gppb(sesskey, "MouseOverride", true, conf, CONF_mouse_override);
    for (i = 0; i < 256; i += 32) {
        static const char *const defaults[] = {
            "0,0,0,0,0,0,0,0,0,0,0,0,0,0,0,0,0,0,0,0,0,0,0,0,0,0,0,0,0,0,0,0",
            "0,1,2,1,1,1,1,1,1,1,1,1,1,2,2,2,2,2,2,2,2,2,2,2,2,2,1,1,1,1,1,1",
            "1,2,2,2,2,2,2,2,2,2,2,2,2,2,2,2,2,2,2,2,2,2,2,2,2,2,2,1,1,1,1,2",
            "1,2,2,2,2,2,2,2,2,2,2,2,2,2,2,2,2,2,2,2,2,2,2,2,2,2,2,1,1,1,1,1",
            "1,1,1,1,1,1,1,1,1,1,1,1,1,1,1,1,1,1,1,1,1,1,1,1,1,1,1,1,1,1,1,1",
            "1,1,1,1,1,1,1,1,1,1,1,1,1,1,1,1,1,1,1,1,1,1,1,1,1,1,1,1,1,1,1,1",
            "2,2,2,2,2,2,2,2,2,2,2,2,2,2,2,2,2,2,2,2,2,2,2,1,2,2,2,2,2,2,2,2",
            "2,2,2,2,2,2,2,2,2,2,2,2,2,2,2,2,2,2,2,2,2,2,2,1,2,2,2,2,2,2,2,2"
        };
        char buf[20], *buf2, *p;
        int j;
        sprintf(buf, "Wordness%d", i);
        buf2 = gpps_raw(sesskey, buf, defaults[i / 32]);
        p = buf2;
        for (j = i; j < i + 32; j++) {
            char *q = p;
            while (*p && *p != ',')
                p++;
            if (*p == ',')
                *p++ = '\0';
            conf_set_int_int(conf, CONF_wordness, j, atoi(q));
        }
        sfree(buf2);
    }
    gppb(sesskey, "MouseAutocopy", CLIPUI_DEFAULT_AUTOCOPY,
         conf, CONF_mouseautocopy);
    read_clip_setting(sesskey, "MousePaste", CLIPUI_DEFAULT_MOUSE,
                      conf, CONF_mousepaste, CONF_mousepaste_custom);
    read_clip_setting(sesskey, "CtrlShiftIns", CLIPUI_DEFAULT_INS,
                      conf, CONF_ctrlshiftins, CONF_ctrlshiftins_custom);
    read_clip_setting(sesskey, "CtrlShiftCV", CLIPUI_NONE,
                      conf, CONF_ctrlshiftcv, CONF_ctrlshiftcv_custom);
    /*
     * The empty default for LineCodePage will be converted later
     * into a plausible default for the locale.
     */
    gpps(sesskey, "LineCodePage", "", conf, CONF_line_codepage);
    gppb(sesskey, "CJKAmbigWide", false, conf, CONF_cjk_ambig_wide);
    gppb(sesskey, "UTF8Override", true, conf, CONF_utf8_override);
    gpps(sesskey, "Printer", "", conf, CONF_printer);
    gppb(sesskey, "CapsLockCyr", false, conf, CONF_xlat_capslockcyr);
    gppb(sesskey, "ScrollBar", true, conf, CONF_scrollbar);
    gppb(sesskey, "ScrollBarFullScreen", false,
         conf, CONF_scrollbar_in_fullscreen);
    gppb(sesskey, "ScrollOnKey", false, conf, CONF_scroll_on_key);
    gppb(sesskey, "ScrollOnDisp", true, conf, CONF_scroll_on_disp);
    gppb(sesskey, "EraseToScrollback", true, conf, CONF_erase_to_scrollback);
    gppi(sesskey, "LockSize", 0, conf, CONF_resize_action);
    gppb(sesskey, "BCE", true, conf, CONF_bce);
    gppb(sesskey, "BlinkText", false, conf, CONF_blinktext);
    gppb(sesskey, "X11Forward", false, conf, CONF_x11_forward);
    gpps(sesskey, "X11Display", "", conf, CONF_x11_display);
    gppi(sesskey, "X11AuthType", X11_MIT, conf, CONF_x11_auth);
    gppfile(sesskey, "X11AuthFile", conf, CONF_xauthfile);

    gppb(sesskey, "LocalPortAcceptAll", false, conf, CONF_lport_acceptall);
    gppb(sesskey, "RemotePortAcceptAll", false, conf, CONF_rport_acceptall);
    gppmap(sesskey, "PortForwardings", conf, CONF_portfwd);
    i = gppi_raw(sesskey, "BugIgnore1", 0); conf_set_int(conf, CONF_sshbug_ignore1, 2-i);
    i = gppi_raw(sesskey, "BugPlainPW1", 0); conf_set_int(conf, CONF_sshbug_plainpw1, 2-i);
    i = gppi_raw(sesskey, "BugRSA1", 0); conf_set_int(conf, CONF_sshbug_rsa1, 2-i);
    i = gppi_raw(sesskey, "BugIgnore2", 0); conf_set_int(conf, CONF_sshbug_ignore2, 2-i);
    {
        int i;
        i = gppi_raw(sesskey, "BugHMAC2", 0); conf_set_int(conf, CONF_sshbug_hmac2, 2-i);
        if (2-i == AUTO) {
            i = gppi_raw(sesskey, "BuggyMAC", 0);
            if (i == 1)
                conf_set_int(conf, CONF_sshbug_hmac2, FORCE_ON);
        }
    }
    i = gppi_raw(sesskey, "BugDeriveKey2", 0); conf_set_int(conf, CONF_sshbug_derivekey2, 2-i);
    i = gppi_raw(sesskey, "BugRSAPad2", 0); conf_set_int(conf, CONF_sshbug_rsapad2, 2-i);
    i = gppi_raw(sesskey, "BugPKSessID2", 0); conf_set_int(conf, CONF_sshbug_pksessid2, 2-i);
    i = gppi_raw(sesskey, "BugRekey2", 0); conf_set_int(conf, CONF_sshbug_rekey2, 2-i);
    i = gppi_raw(sesskey, "BugMaxPkt2", 0); conf_set_int(conf, CONF_sshbug_maxpkt2, 2-i);
    i = gppi_raw(sesskey, "BugOldGex2", 0); conf_set_int(conf, CONF_sshbug_oldgex2, 2-i);
    i = gppi_raw(sesskey, "BugWinadj", 0); conf_set_int(conf, CONF_sshbug_winadj, 2-i);
    i = gppi_raw(sesskey, "BugChanReq", 0); conf_set_int(conf, CONF_sshbug_chanreq, 2-i);
    conf_set_bool(conf, CONF_ssh_simple, false);
    gppb(sesskey, "StampUtmp", true, conf, CONF_stamp_utmp);
    gppb(sesskey, "LoginShell", true, conf, CONF_login_shell);
    gppb(sesskey, "ScrollbarOnLeft", false, conf, CONF_scrollbar_on_left);
    gppb(sesskey, "ShadowBold", false, conf, CONF_shadowbold);
    gppfont(sesskey, "BoldFont", conf, CONF_boldfont);
    gppfont(sesskey, "WideFont", conf, CONF_widefont);
    gppfont(sesskey, "WideBoldFont", conf, CONF_wideboldfont);
    gppi(sesskey, "ShadowBoldOffset", 1, conf, CONF_shadowboldoffset);
    gpps(sesskey, "SerialLine", "", conf, CONF_serline);
    gppi(sesskey, "SerialSpeed", 9600, conf, CONF_serspeed);
    gppi(sesskey, "SerialDataBits", 8, conf, CONF_serdatabits);
    gppi(sesskey, "SerialStopHalfbits", 2, conf, CONF_serstopbits);
    gppi(sesskey, "SerialParity", SER_PAR_NONE, conf, CONF_serparity);
    gppi(sesskey, "SerialFlowControl", SER_FLOW_XONXOFF, conf, CONF_serflow);
    gpps(sesskey, "WindowClass", "", conf, CONF_winclass);
    gppb(sesskey, "ConnectionSharing", false,
         conf, CONF_ssh_connection_sharing);
    gppb(sesskey, "ConnectionSharingUpstream", true,
         conf, CONF_ssh_connection_sharing_upstream);
    gppb(sesskey, "ConnectionSharingDownstream", true,
         conf, CONF_ssh_connection_sharing_downstream);
    gppmap(sesskey, "SSHManualHostKeys", conf, CONF_ssh_manual_hostkeys);

	/*
	 * PuttyTray: Transparency
	 */
	gppi(sesskey, "Transparency", 255, conf, CONF_transparency);

	/*
	 * PuttyFeatures: Scroll Lines
	 */
	gppi(sesskey, "LinesAtAScroll", 5, conf, CONF_scrolllines);

	/*
	 * PuttyFeatures: Prevent Sleep
	 */
	gppb(sesskey, "PreventSleep", false, conf, CONF_prevent_sleep);
}

bool do_defaults(const char *session, Conf *conf)
{
    return load_settings(session, conf);
}

static int sessioncmp(const void *av, const void *bv)
{
    const char *a = *(const char *const *) av;
    const char *b = *(const char *const *) bv;

    /*
     * Alphabetical order, except that "Default Settings" is a
     * special case and comes first.
     */
    if (!strcmp(a, "Default Settings"))
        return -1;                     /* a comes first */
    if (!strcmp(b, "Default Settings"))
        return +1;                     /* b comes first */
    /*
     * FIXME: perhaps we should ignore the first & in determining
     * sort order.
     */
    return strcmp(a, b);               /* otherwise, compare normally */
}

void get_sesslist(struct sesslist *list, bool allocate)
{
    int i;
    char *p;
    settings_e *handle;

    if (allocate) {
        strbuf *sb = strbuf_new();

        if ((handle = enum_settings_start()) != NULL) {
            while (enum_settings_next(handle, sb))
                put_byte(sb, '\0');
            enum_settings_finish(handle);
        }
        put_byte(sb, '\0');
        list->buffer = strbuf_to_str(sb);

        /*
         * Now set up the list of sessions. Note that "Default
         * Settings" must always be claimed to exist, even if it
         * doesn't really.
         */

        p = list->buffer;
        list->nsessions = 1;           /* "Default Settings" counts as one */
        while (*p) {
            if (strcmp(p, "Default Settings"))
                list->nsessions++;
            while (*p)
                p++;
            p++;
        }

        list->sessions = snewn(list->nsessions + 1, const char *);
        list->sessions[0] = "Default Settings";
        p = list->buffer;
        i = 1;
        while (*p) {
            if (strcmp(p, "Default Settings"))
                list->sessions[i++] = p;
            while (*p)
                p++;
            p++;
        }

        qsort(list->sessions, i, sizeof(const char *), sessioncmp);
    } else {
        sfree(list->buffer);
        sfree(list->sessions);
        list->buffer = NULL;
        list->sessions = NULL;
    }
}<|MERGE_RESOLUTION|>--- conflicted
+++ resolved
@@ -1141,30 +1141,11 @@
     i = gppi_raw(sesskey, "BoldAsColour", 1); conf_set_int(conf, CONF_bold_style, i+1);
 
     for (i = 0; i < 22; i++) {
-<<<<<<< HEAD
-	static const char *const defaults[] = {
-	    "187,187,187", "255,255,255", "0,0,0", "85,85,85", "0,0,0",
-	    "0,255,0", "45,45,45", "85,85,85", "187,0,0", "255,85,85",
-	    "0,187,0", "85,255,85", "187,187,0", "255,255,85", "0,100,157",
-	    "10,110,255", "187,0,187", "255,85,255", "0,187,187",
-	    "85,255,255", "187,187,187", "255,255,255"
-	};
-	char buf[20], *buf2;
-	int c0, c1, c2;
-	sprintf(buf, "Colour%d", i);
-	buf2 = gpps_raw(sesskey, buf, defaults[i]);
-	if (sscanf(buf2, "%d,%d,%d", &c0, &c1, &c2) == 3) {
-	    conf_set_int_int(conf, CONF_colours, i*3+0, c0);
-	    conf_set_int_int(conf, CONF_colours, i*3+1, c1);
-	    conf_set_int_int(conf, CONF_colours, i*3+2, c2);
-	}
-	sfree(buf2);
-=======
         static const char *const defaults[] = {
             "187,187,187", "255,255,255", "0,0,0", "85,85,85", "0,0,0",
-            "0,255,0", "0,0,0", "85,85,85", "187,0,0", "255,85,85",
-            "0,187,0", "85,255,85", "187,187,0", "255,255,85", "0,0,187",
-            "85,85,255", "187,0,187", "255,85,255", "0,187,187",
+            "0,255,0", "45,45,45", "85,85,85", "187,0,0", "255,85,85",
+            "0,187,0", "85,255,85", "187,187,0", "255,255,85", "0,100,157",
+            "10,110,255", "187,0,187", "255,85,255", "0,187,187",
             "85,255,255", "187,187,187", "255,255,255"
         };
         char buf[20], *buf2;
@@ -1177,7 +1158,6 @@
             conf_set_int_int(conf, CONF_colours, i*3+2, c2);
         }
         sfree(buf2);
->>>>>>> 8b87d80a
     }
     gppb(sesskey, "RawCNP", false, conf, CONF_rawcnp);
     gppb(sesskey, "UTF8linedraw", false, conf, CONF_utf8linedraw);
