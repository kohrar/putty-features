--- conflicted
+++ resolved
@@ -1915,24 +1915,19 @@
     s = ctrl_getset(b, "Window", "scrollback",
                     "Control the scrollback in the window");
     ctrl_editbox(s, "Lines of scrollback", 's', 50,
-<<<<<<< HEAD
-		 HELPCTX(window_scrollback),
-		 conf_editbox_handler, I(CONF_savelines), I(-1));
-
-	/*
-	 * PuttyFeatures: Scroll Lines
-	 */
-	ctrl_text(s, "Set the number of lines to scroll back per wheel turn."
-		"   Use  -1 for half screen,  -2 full screen",
-		HELPCTX(colours_config));
-	ctrl_editbox(s, "Lines scrolled per turn", 'l', 50,
-		HELPCTX(window_scrollback),
-		conf_editbox_handler, I(CONF_scrolllines), I(-1));
-
-=======
-                 HELPCTX(window_scrollback),
-                 conf_editbox_handler, I(CONF_savelines), I(-1));
->>>>>>> 8b87d80a
+                HELPCTX(window_scrollback),
+                conf_editbox_handler, I(CONF_savelines), I(-1));
+
+    /*
+    * PuttyFeatures: Scroll Lines
+    */
+    ctrl_text(s, "Set the number of lines to scroll back per wheel turn."
+        "   Use  -1 for half screen,  -2 full screen",
+        HELPCTX(colours_config));
+    ctrl_editbox(s, "Lines scrolled per turn", 'l', 50,
+        HELPCTX(window_scrollback),
+        conf_editbox_handler, I(CONF_scrolllines), I(-1));
+
     ctrl_checkbox(s, "Display scrollbar", 'd',
                   HELPCTX(window_scrollback),
                   conf_checkbox_handler, I(CONF_scrollbar));
